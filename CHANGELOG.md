# task-master-ai

<<<<<<< HEAD
## 0.38.0-rc.1

### Minor Changes

- [#1461](https://github.com/eyaltoledano/claude-task-master/pull/1461) [`9ee63e0`](https://github.com/eyaltoledano/claude-task-master/commit/9ee63e01db4308cf248be3855949c7cd86272b9b) Thanks [@Crunchyman-ralph](https://github.com/Crunchyman-ralph)! - Add operating mode filtering for slash commands and rules

  Solo mode and team mode now have distinct sets of commands and rules:
  - **Solo mode**: Local file-based storage commands (parse-prd, add-task, expand, etc.) plus common commands
  - **Team mode**: Team-specific commands (goham) plus common commands (show-task, list-tasks, help, etc.)

  Both modes share common commands for viewing and navigating tasks. The difference is:
  - Solo users get commands for local file management (PRD parsing, task expansion, dependencies)
  - Team users get Hamster cloud integration commands instead

  When switching modes (e.g., from solo to team), all existing TaskMaster commands and rules are automatically cleaned up before adding the new mode's files. This prevents orphaned commands/rules from previous modes.

  The operating mode is auto-detected from config or auth status, and can be overridden with `--mode=solo|team` flag on the `rules` command.

- [#1461](https://github.com/eyaltoledano/claude-task-master/pull/1461) [`9ee63e0`](https://github.com/eyaltoledano/claude-task-master/commit/9ee63e01db4308cf248be3855949c7cd86272b9b) Thanks [@Crunchyman-ralph](https://github.com/Crunchyman-ralph)! - Add Taskmaster slash commands for:
  - Roo
  - Cursor
  - Codex
  - Gemini
  - Opencode

  Add them with `task-master rules add <provider>`

## 0.38.0-rc.0

### Minor Changes

- [#1508](https://github.com/eyaltoledano/claude-task-master/pull/1508) [`69ac463`](https://github.com/eyaltoledano/claude-task-master/commit/69ac46351eac8e1c3f58b203b2a618bf6114c000) Thanks [@ben-vargas](https://github.com/ben-vargas)! - Added support for new OpenAI models with reasoning effort configuration:
  - `gpt-5.1` (codex-cli & openai): supports none, low, medium, high reasoning
  - `gpt-5.1-codex-max` (codex-cli & openai): supports none, low, medium, high, xhigh reasoning
  - `gpt-5.2` (codex-cli & openai): supports none, low, medium, high, xhigh reasoning
  - `gpt-5.2-pro` (openai only): supports medium, high, xhigh reasoning

  Updated ai-sdk-provider-codex-cli dependency to ^0.7.0.

## 0.37.2

### Patch Changes

- [#1492](https://github.com/eyaltoledano/claude-task-master/pull/1492) [`071dfc6`](https://github.com/eyaltoledano/claude-task-master/commit/071dfc6be9abe30909157ea72e026036721cea1d) Thanks [@Crunchyman-ralph](https://github.com/Crunchyman-ralph)! - Fix login issues for users whose browsers or firewalls were blocking CLI authentication

- [#1491](https://github.com/eyaltoledano/claude-task-master/pull/1491) [`0e908be`](https://github.com/eyaltoledano/claude-task-master/commit/0e908be43af1075bae1fd7f6b7a6fad8a131dd56) Thanks [@Crunchyman-ralph](https://github.com/Crunchyman-ralph)! - Add `tm/` prefix to autopilot branch names
  - Team mode branches now follow the `tm/<org-slug>/task-<id>` naming convention for better organization.
  - Solves issue some users were having regarding not being able to start workflow on master Taskmaster tag

=======
>>>>>>> 59ab5005
## 0.37.2

### Patch Changes

- [#1492](https://github.com/eyaltoledano/claude-task-master/pull/1492) [`071dfc6`](https://github.com/eyaltoledano/claude-task-master/commit/071dfc6be9abe30909157ea72e026036721cea1d) Thanks [@Crunchyman-ralph](https://github.com/Crunchyman-ralph)! - Fix login issues for users whose browsers or firewalls were blocking CLI authentication

- [#1491](https://github.com/eyaltoledano/claude-task-master/pull/1491) [`0e908be`](https://github.com/eyaltoledano/claude-task-master/commit/0e908be43af1075bae1fd7f6b7a6fad8a131dd56) Thanks [@Crunchyman-ralph](https://github.com/Crunchyman-ralph)! - Add `tm/` prefix to autopilot branch names
  - Team mode branches now follow the `tm/<org-slug>/task-<id>` naming convention for better organization.
  - Solves issue some users were having regarding not being able to start workflow on master Taskmaster tag

## 0.37.2-rc.0

### Patch Changes

- [#1492](https://github.com/eyaltoledano/claude-task-master/pull/1492) [`071dfc6`](https://github.com/eyaltoledano/claude-task-master/commit/071dfc6be9abe30909157ea72e026036721cea1d) Thanks [@Crunchyman-ralph](https://github.com/Crunchyman-ralph)! - Fix login issues for users whose browsers or firewalls were blocking CLI authentication

- [#1491](https://github.com/eyaltoledano/claude-task-master/pull/1491) [`0e908be`](https://github.com/eyaltoledano/claude-task-master/commit/0e908be43af1075bae1fd7f6b7a6fad8a131dd56) Thanks [@Crunchyman-ralph](https://github.com/Crunchyman-ralph)! - Add `tm/` prefix to autopilot branch names
  - Team mode branches now follow the `tm/<org-slug>/task-<id>` naming convention for better organization.
  - Solves issue some users were having regarding not being able to start workflow on master Taskmaster tag

## 0.37.1

### Patch Changes

- [#1477](https://github.com/eyaltoledano/claude-task-master/pull/1477) [`b0199f1`](https://github.com/eyaltoledano/claude-task-master/commit/b0199f1cfa643051f90406d69e90ea916d434e6a) Thanks [@Crunchyman-ralph](https://github.com/Crunchyman-ralph)! - Improve auth-related error handling

- [#1478](https://github.com/eyaltoledano/claude-task-master/pull/1478) [`6ff330f`](https://github.com/eyaltoledano/claude-task-master/commit/6ff330f8c2bc6e534e0a883c770e8394d7ad5fa8) Thanks [@Crunchyman-ralph](https://github.com/Crunchyman-ralph)! - Increase page size of brief selection (interactive cli setup)

## 0.37.1-rc.0

### Patch Changes

- [#1478](https://github.com/eyaltoledano/claude-task-master/pull/1478) [`6ff330f`](https://github.com/eyaltoledano/claude-task-master/commit/6ff330f8c2bc6e534e0a883c770e8394d7ad5fa8) Thanks [@Crunchyman-ralph](https://github.com/Crunchyman-ralph)! - Increase page size of brief selection (interactive cli setup)

## 0.37.0

### Minor Changes

- [#1452](https://github.com/eyaltoledano/claude-task-master/pull/1452) [`4046b3c`](https://github.com/eyaltoledano/claude-task-master/commit/4046b3ca4479adf0239679eb5ba18b7b4aec0749) Thanks [@eyaltoledano](https://github.com/eyaltoledano)! - Add Hamster integration for `parse-prd` command

  Your tasks are only as good as the context behind them. Now when you run `parse-prd`, you can choose to bring your PRD to Hamster instead of parsing locally.

  **New Workflow Choice**
  - **Parse locally**: PRD becomes a task list in a local JSON file - great for quick prototyping and vibing solo
  - **Bring it to Hamster**: PRD becomes a living brief connected to your team, codebase, and agents

  **Why Hamster?**
  - Tasks live in a central place with real-time sync across your team
  - Collaborate on your PRD/brief together, generate tasks on Hamster, bring them into Taskmaster
  - No API keys needed - Hamster handles all AI inference, just need a Hamster account

  **Hamster Integration**
  - OAuth login flow when choosing Hamster (same as export command)
  - Create brief directly from PRD content with auto-generated title/description
  - Progress bar showing task generation phases (analyzing → generating → processing)
  - Invite teammates during brief creation
  - Auto-set context to new brief when complete

  **Quality of Life**
  - Clickable brief URL and team invite URL in terminal
  - Shows task count as they're generated
  - Graceful fallback if generation takes longer than expected

- [#1452](https://github.com/eyaltoledano/claude-task-master/pull/1452) [`4046b3c`](https://github.com/eyaltoledano/claude-task-master/commit/4046b3ca4479adf0239679eb5ba18b7b4aec0749) Thanks [@eyaltoledano](https://github.com/eyaltoledano)! - Redesign `tm init` with clearer workflow selection and reduced noise

  Choose how you want to plan: Solo with Taskmaster or Together with Hamster. The new init flow guides you through setup with context-appropriate options and cleaner output.

  **New Workflow Selection**
  - Clear framing: "You need a plan before you execute. How do you want to build it?"
  - **Solo (Taskmaster)**: Parse PRD → structured tasks → AI agent executes with control
  - **Together (Hamster)**: Team writes brief → Hamster refines → aligned execution with Taskmaster

  **Cleaner Experience**
  - Optional AI IDE rules setup (Y/n prompt instead of always showing)
  - 15+ log messages moved to debug level - much less noise
  - Skip Git prompts when using Hamster (not needed for cloud storage)
  - Skip AI model configuration for Hamster (uses Hamster's AI)

  **Hamster Integration**
  - OAuth login flow when choosing Hamster workflow
  - Context-aware guidance based on your workflow choice

  **Quality of Life**
  - Run `tm rules --setup` anytime if you declined during init
  - Use `--yes` flag for fully non-interactive setup
  - Use `--rules cursor,windsurf` to specify rules upfront

- [#1452](https://github.com/eyaltoledano/claude-task-master/pull/1452) [`4046b3c`](https://github.com/eyaltoledano/claude-task-master/commit/4046b3ca4479adf0239679eb5ba18b7b4aec0749) Thanks [@eyaltoledano](https://github.com/eyaltoledano)! - Introduce `tm export` command - bring Task Master to your team

  Share your task plans with teammates by exporting local tasks to collaborative briefs on Hamster. Select which tags to export, invite team members, and start collaborating instantly.

  **New `tm export` Command**
  - Export your local tasks to shareable team briefs
  - Hamster will reverse engineer your PRD based on your tasks (reverse parse prd!)
  - Select multiple tags to export in one go, import all tasks across tags to Hamster
  - Hamster will generate brief titles and descriptions from your task content
  - Automatically sets your CLI context to the new brief
  - All AI calls handled by Hamster, zero API keys needed - just a Hamster account!

  **Team Collaboration**
  - Invite teammates during export with `-I, --invite` flag
  - Add up to 10 team members by email
  - See invitation status: sent, already a member, or error

  **Quality of Life Improvements**
  - New `tm login` / `tm logout` shortcuts
  - Display ID shortcuts: `tm show ham31` now works (normalizes to HAM-31)
  - Better task rendering with proper HTML/Markdown support

- [#1452](https://github.com/eyaltoledano/claude-task-master/pull/1452) [`4046b3c`](https://github.com/eyaltoledano/claude-task-master/commit/4046b3ca4479adf0239679eb5ba18b7b4aec0749) Thanks [@eyaltoledano](https://github.com/eyaltoledano)! - Add simpler positional syntax and Hamster-aware UI improvements
  - **Simpler command syntax**: Use positional arguments without flags
    - `tm update-task 1 Added implementation` (no quotes needed for multi-word prompts)
    - `tm status 1 done` (new alias for set-status) or `tm set-status 1,1.1,2 in-progress`
    - `tm list done` or `tm list in-progress` or `tm list all` (shortcut for --with-subtasks)
  - **Hamster-aware help**: Context-specific command list when connected to Hamster
    - Shows only relevant commands for Hamster workflow
    - Beautiful boxed section headers with improved spacing
    - Clear usage examples with new positional syntax
    - Better visual alignment and cleaner formatting
  - **Progress indicators**: Added loading spinner to `update-task` when connected to Hamster
    - Shows "Updating task X on Hamster..." during AI processing
    - Cleaner, more responsive UX for long-running operations
  - **Improved context display**: Show 'Brief: [name]' instead of 'tag: [name]' when connected to Hamster
  - **Cleaner Hamster updates**: Simplified update display (removed redundant Mode/Prompt info)
  - **Smart messaging**: "NO TASKS AVAILABLE" warning only shows when literally no tasks exist
    - Removed misleading messages when tasks are just completed/in-progress/blocked
    - Better UX for filtered task lists
  - **Updated help everywhere**: Regular help menu now shows new positional argument syntax
    - All suggested actions updated across commands
    - Consistent syntax in all UI components
  - **Auto-detection**: Automatically detects Hamster connection for better UX
  - **Backward compatible**: All old flag syntax still works (`--id`, `--status`, etc.)

### Patch Changes

- [#1452](https://github.com/eyaltoledano/claude-task-master/pull/1452) [`4046b3c`](https://github.com/eyaltoledano/claude-task-master/commit/4046b3ca4479adf0239679eb5ba18b7b4aec0749) Thanks [@eyaltoledano](https://github.com/eyaltoledano)! - Add Sentry integration for error tracking and AI telemetry monitoring
  - **Sentry Integration**: Added comprehensive error tracking and AI operation monitoring using Sentry with Vercel AI SDK integration
  - **AI Telemetry**: All AI operations (generateText, streamText, generateObject, streamObject) now automatically track spans, token usage, prompts, and responses
  - **MCP Server Instrumentation**: Wrapped FastMCP server with `Sentry.wrapMcpServerWithSentry()` to automatically capture spans for all MCP tool interactions
  - **Privacy Controls**: Added `anonymousTelemetry` config option (default: true) allowing local storage users to opt out of telemetry
  - **Complete Coverage**: Telemetry enabled for all AI commands including parse-prd, expand, update-task, analyze-complexity, and research
  - **Internal Telemetry**: Sentry DSN is hardcoded internally for Task Master's telemetry (not user-configurable)
  - **Dual Initialization**: Automatic Sentry initialization in both CLI (scripts/dev.js) and MCP Server (mcp-server/src/index.js) with full MCP instrumentation

- [#1463](https://github.com/eyaltoledano/claude-task-master/pull/1463) [`55595f6`](https://github.com/eyaltoledano/claude-task-master/commit/55595f680c8b52b5421d3e0c7640bf2050efe44f) Thanks [@Crunchyman-ralph](https://github.com/Crunchyman-ralph)! - Fix package issue in earlier rc

## 0.36.0-rc.3

### Minor Changes

- [#1452](https://github.com/eyaltoledano/claude-task-master/pull/1452) [`4046b3c`](https://github.com/eyaltoledano/claude-task-master/commit/4046b3ca4479adf0239679eb5ba18b7b4aec0749) Thanks [@eyaltoledano](https://github.com/eyaltoledano)! - Add Hamster integration for `parse-prd` command

  Your tasks are only as good as the context behind them. Now when you run `parse-prd`, you can choose to bring your PRD to Hamster instead of parsing locally.

  **New Workflow Choice**
  - **Parse locally**: PRD becomes a task list in a local JSON file - great for quick prototyping and vibing solo
  - **Bring it to Hamster**: PRD becomes a living brief connected to your team, codebase, and agents

  **Why Hamster?**
  - Tasks live in a central place with real-time sync across your team
  - Collaborate on your PRD/brief together, generate tasks on Hamster, bring them into Taskmaster
  - No API keys needed - Hamster handles all AI inference, just need a Hamster account

  **Hamster Integration**
  - OAuth login flow when choosing Hamster (same as export command)
  - Create brief directly from PRD content with auto-generated title/description
  - Progress bar showing task generation phases (analyzing → generating → processing)
  - Invite teammates during brief creation
  - Auto-set context to new brief when complete

  **Quality of Life**
  - Clickable brief URL and team invite URL in terminal
  - Shows task count as they're generated
  - Graceful fallback if generation takes longer than expected

- [#1452](https://github.com/eyaltoledano/claude-task-master/pull/1452) [`4046b3c`](https://github.com/eyaltoledano/claude-task-master/commit/4046b3ca4479adf0239679eb5ba18b7b4aec0749) Thanks [@eyaltoledano](https://github.com/eyaltoledano)! - Redesign `tm init` with clearer workflow selection and reduced noise

  Choose how you want to plan: Solo with Taskmaster or Together with Hamster. The new init flow guides you through setup with context-appropriate options and cleaner output.

  **New Workflow Selection**
  - Clear framing: "You need a plan before you execute. How do you want to build it?"
  - **Solo (Taskmaster)**: Parse PRD → structured tasks → AI agent executes with control
  - **Together (Hamster)**: Team writes brief → Hamster refines → aligned execution with Taskmaster

  **Cleaner Experience**
  - Optional AI IDE rules setup (Y/n prompt instead of always showing)
  - 15+ log messages moved to debug level - much less noise
  - Skip Git prompts when using Hamster (not needed for cloud storage)
  - Skip AI model configuration for Hamster (uses Hamster's AI)

  **Hamster Integration**
  - OAuth login flow when choosing Hamster workflow
  - Context-aware guidance based on your workflow choice

  **Quality of Life**
  - Run `tm rules --setup` anytime if you declined during init
  - Use `--yes` flag for fully non-interactive setup
  - Use `--rules cursor,windsurf` to specify rules upfront

- [#1452](https://github.com/eyaltoledano/claude-task-master/pull/1452) [`4046b3c`](https://github.com/eyaltoledano/claude-task-master/commit/4046b3ca4479adf0239679eb5ba18b7b4aec0749) Thanks [@eyaltoledano](https://github.com/eyaltoledano)! - Introduce `tm export` command - bring Task Master to your team

  Share your task plans with teammates by exporting local tasks to collaborative briefs on Hamster. Select which tags to export, invite team members, and start collaborating instantly.

  **New `tm export` Command**
  - Export your local tasks to shareable team briefs
  - Hamster will reverse engineer your PRD based on your tasks (reverse parse prd!)
  - Select multiple tags to export in one go, import all tasks across tags to Hamster
  - Hamster will generate brief titles and descriptions from your task content
  - Automatically sets your CLI context to the new brief
  - All AI calls handled by Hamster, zero API keys needed - just a Hamster account!

  **Team Collaboration**
  - Invite teammates during export with `-I, --invite` flag
  - Add up to 10 team members by email
  - See invitation status: sent, already a member, or error

  **Quality of Life Improvements**
  - New `tm login` / `tm logout` shortcuts
  - Display ID shortcuts: `tm show ham31` now works (normalizes to HAM-31)
  - Better task rendering with proper HTML/Markdown support

- [#1452](https://github.com/eyaltoledano/claude-task-master/pull/1452) [`4046b3c`](https://github.com/eyaltoledano/claude-task-master/commit/4046b3ca4479adf0239679eb5ba18b7b4aec0749) Thanks [@eyaltoledano](https://github.com/eyaltoledano)! - Add simpler positional syntax and Hamster-aware UI improvements
  - **Simpler command syntax**: Use positional arguments without flags
    - `tm update-task 1 Added implementation` (no quotes needed for multi-word prompts)
    - `tm status 1 done` (new alias for set-status) or `tm set-status 1,1.1,2 in-progress`
    - `tm list done` or `tm list in-progress` or `tm list all` (shortcut for --with-subtasks)
  - **Hamster-aware help**: Context-specific command list when connected to Hamster
    - Shows only relevant commands for Hamster workflow
    - Beautiful boxed section headers with improved spacing
    - Clear usage examples with new positional syntax
    - Better visual alignment and cleaner formatting
  - **Progress indicators**: Added loading spinner to `update-task` when connected to Hamster
    - Shows "Updating task X on Hamster..." during AI processing
    - Cleaner, more responsive UX for long-running operations
  - **Improved context display**: Show 'Brief: [name]' instead of 'tag: [name]' when connected to Hamster
  - **Cleaner Hamster updates**: Simplified update display (removed redundant Mode/Prompt info)
  - **Smart messaging**: "NO TASKS AVAILABLE" warning only shows when literally no tasks exist
    - Removed misleading messages when tasks are just completed/in-progress/blocked
    - Better UX for filtered task lists
  - **Updated help everywhere**: Regular help menu now shows new positional argument syntax
    - All suggested actions updated across commands
    - Consistent syntax in all UI components
  - **Auto-detection**: Automatically detects Hamster connection for better UX
  - **Backward compatible**: All old flag syntax still works (`--id`, `--status`, etc.)

### Patch Changes

- [#1452](https://github.com/eyaltoledano/claude-task-master/pull/1452) [`4046b3c`](https://github.com/eyaltoledano/claude-task-master/commit/4046b3ca4479adf0239679eb5ba18b7b4aec0749) Thanks [@eyaltoledano](https://github.com/eyaltoledano)! - Add Sentry integration for error tracking and AI telemetry monitoring
  - **Sentry Integration**: Added comprehensive error tracking and AI operation monitoring using Sentry with Vercel AI SDK integration
  - **AI Telemetry**: All AI operations (generateText, streamText, generateObject, streamObject) now automatically track spans, token usage, prompts, and responses
  - **MCP Server Instrumentation**: Wrapped FastMCP server with `Sentry.wrapMcpServerWithSentry()` to automatically capture spans for all MCP tool interactions
  - **Privacy Controls**: Added `anonymousTelemetry` config option (default: true) allowing local storage users to opt out of telemetry
  - **Complete Coverage**: Telemetry enabled for all AI commands including parse-prd, expand, update-task, analyze-complexity, and research
  - **Internal Telemetry**: Sentry DSN is hardcoded internally for Task Master's telemetry (not user-configurable)
  - **Dual Initialization**: Automatic Sentry initialization in both CLI (scripts/dev.js) and MCP Server (mcp-server/src/index.js) with full MCP instrumentation

- [#1463](https://github.com/eyaltoledano/claude-task-master/pull/1463) [`55595f6`](https://github.com/eyaltoledano/claude-task-master/commit/55595f680c8b52b5421d3e0c7640bf2050efe44f) Thanks [@Crunchyman-ralph](https://github.com/Crunchyman-ralph)! - Fix package issue in earlier rc

## 0.36.0

### Minor Changes

- [#1446](https://github.com/eyaltoledano/claude-task-master/pull/1446) [`2316e94`](https://github.com/eyaltoledano/claude-task-master/commit/2316e94b288915bb906e1a61a87f59e291594fef) Thanks [@Crunchyman-ralph](https://github.com/Crunchyman-ralph)! - Bring back `task-master generate` as a command and mcp tool (after popular demand)
  - Generated files are now `.md` instead of `.txt`
    - They also follow the markdownlint format making them look like more standard md files
  - added parameters to generate allowing you to generate with the `--tag` flag
    - If I am on an active tag and want to generate files from another tag, I can with the tag parameter
  - See `task-master generate --help` for more information.

- [#1454](https://github.com/eyaltoledano/claude-task-master/pull/1454) [`38ff7eb`](https://github.com/eyaltoledano/claude-task-master/commit/38ff7ebbc029919ea4cd5257573efbf1ea2f0eeb) Thanks [@Crunchyman-ralph](https://github.com/Crunchyman-ralph)! - Add Hamster rules to task-master rules

## 0.36.0

### Minor Changes

- [#1446](https://github.com/eyaltoledano/claude-task-master/pull/1446) [`2316e94`](https://github.com/eyaltoledano/claude-task-master/commit/2316e94b288915bb906e1a61a87f59e291594fef) Thanks [@Crunchyman-ralph](https://github.com/Crunchyman-ralph)! - Bring back `task-master generate` as a command and mcp tool (after popular demand)
  - Generated files are now `.md` instead of `.txt`
    - They also follow the markdownlint format making them look like more standard md files
  - added parameters to generate allowing you to generate with the `--tag` flag
    - If I am on an active tag and want to generate files from another tag, I can with the tag parameter
  - See `task-master generate --help` for more information.

- [#1454](https://github.com/eyaltoledano/claude-task-master/pull/1454) [`38ff7eb`](https://github.com/eyaltoledano/claude-task-master/commit/38ff7ebbc029919ea4cd5257573efbf1ea2f0eeb) Thanks [@Crunchyman-ralph](https://github.com/Crunchyman-ralph)! - Add Hamster rules to task-master rules

## 0.36.0-rc.2

### Patch Changes

- [#1463](https://github.com/eyaltoledano/claude-task-master/pull/1463) [`55595f6`](https://github.com/eyaltoledano/claude-task-master/commit/55595f680c8b52b5421d3e0c7640bf2050efe44f) Thanks [@Crunchyman-ralph](https://github.com/Crunchyman-ralph)! - Fix package issue in earlier rc

## 0.36.0-rc.1

### Minor Changes

- [#1452](https://github.com/eyaltoledano/claude-task-master/pull/1452) [`4046b3c`](https://github.com/eyaltoledano/claude-task-master/commit/4046b3ca4479adf0239679eb5ba18b7b4aec0749) Thanks [@eyaltoledano](https://github.com/eyaltoledano)! - Add Hamster integration for `parse-prd` command

  Your tasks are only as good as the context behind them. Now when you run `parse-prd`, you can choose to bring your PRD to Hamster instead of parsing locally.

  **New Workflow Choice**
  - **Parse locally**: PRD becomes a task list in a local JSON file - great for quick prototyping and vibing solo
  - **Bring it to Hamster**: PRD becomes a living brief connected to your team, codebase, and agents

  **Why Hamster?**
  - Tasks live in a central place with real-time sync across your team
  - Collaborate on your PRD/brief together, generate tasks on Hamster, bring them into Taskmaster
  - No API keys needed - Hamster handles all AI inference, just need a Hamster account

  **Hamster Integration**
  - OAuth login flow when choosing Hamster (same as export command)
  - Create brief directly from PRD content with auto-generated title/description
  - Progress bar showing task generation phases (analyzing → generating → processing)
  - Invite teammates during brief creation
  - Auto-set context to new brief when complete

  **Quality of Life**
  - Clickable brief URL and team invite URL in terminal
  - Shows task count as they're generated
  - Graceful fallback if generation takes longer than expected

- [#1452](https://github.com/eyaltoledano/claude-task-master/pull/1452) [`4046b3c`](https://github.com/eyaltoledano/claude-task-master/commit/4046b3ca4479adf0239679eb5ba18b7b4aec0749) Thanks [@eyaltoledano](https://github.com/eyaltoledano)! - Redesign `tm init` with clearer workflow selection and reduced noise

  Choose how you want to plan: Solo with Taskmaster or Together with Hamster. The new init flow guides you through setup with context-appropriate options and cleaner output.

  **New Workflow Selection**
  - Clear framing: "You need a plan before you execute. How do you want to build it?"
  - **Solo (Taskmaster)**: Parse PRD → structured tasks → AI agent executes with control
  - **Together (Hamster)**: Team writes brief → Hamster refines → aligned execution with Taskmaster

  **Cleaner Experience**
  - Optional AI IDE rules setup (Y/n prompt instead of always showing)
  - 15+ log messages moved to debug level - much less noise
  - Skip Git prompts when using Hamster (not needed for cloud storage)
  - Skip AI model configuration for Hamster (uses Hamster's AI)

  **Hamster Integration**
  - OAuth login flow when choosing Hamster workflow
  - Context-aware guidance based on your workflow choice

  **Quality of Life**
  - Run `tm rules --setup` anytime if you declined during init
  - Use `--yes` flag for fully non-interactive setup
  - Use `--rules cursor,windsurf` to specify rules upfront

- [#1452](https://github.com/eyaltoledano/claude-task-master/pull/1452) [`4046b3c`](https://github.com/eyaltoledano/claude-task-master/commit/4046b3ca4479adf0239679eb5ba18b7b4aec0749) Thanks [@eyaltoledano](https://github.com/eyaltoledano)! - Introduce `tm export` command - bring Task Master to your team

  Share your task plans with teammates by exporting local tasks to collaborative briefs on Hamster. Select which tags to export, invite team members, and start collaborating instantly.

  **New `tm export` Command**
  - Export your local tasks to shareable team briefs
  - Hamster will reverse engineer your PRD based on your tasks (reverse parse prd!)
  - Select multiple tags to export in one go, import all tasks across tags to Hamster
  - Hamster will generate brief titles and descriptions from your task content
  - Automatically sets your CLI context to the new brief
  - All AI calls handled by Hamster, zero API keys needed - just a Hamster account!

  **Team Collaboration**
  - Invite teammates during export with `-I, --invite` flag
  - Add up to 10 team members by email
  - See invitation status: sent, already a member, or error

  **Quality of Life Improvements**
  - New `tm login` / `tm logout` shortcuts
  - Display ID shortcuts: `tm show ham31` now works (normalizes to HAM-31)
  - Better task rendering with proper HTML/Markdown support

- [#1452](https://github.com/eyaltoledano/claude-task-master/pull/1452) [`4046b3c`](https://github.com/eyaltoledano/claude-task-master/commit/4046b3ca4479adf0239679eb5ba18b7b4aec0749) Thanks [@eyaltoledano](https://github.com/eyaltoledano)! - Add simpler positional syntax and Hamster-aware UI improvements
  - **Simpler command syntax**: Use positional arguments without flags
    - `tm update-task 1 Added implementation` (no quotes needed for multi-word prompts)
    - `tm status 1 done` (new alias for set-status) or `tm set-status 1,1.1,2 in-progress`
    - `tm list done` or `tm list in-progress` or `tm list all` (shortcut for --with-subtasks)
  - **Hamster-aware help**: Context-specific command list when connected to Hamster
    - Shows only relevant commands for Hamster workflow
    - Beautiful boxed section headers with improved spacing
    - Clear usage examples with new positional syntax
    - Better visual alignment and cleaner formatting
  - **Progress indicators**: Added loading spinner to `update-task` when connected to Hamster
    - Shows "Updating task X on Hamster..." during AI processing
    - Cleaner, more responsive UX for long-running operations
  - **Improved context display**: Show 'Brief: [name]' instead of 'tag: [name]' when connected to Hamster
  - **Cleaner Hamster updates**: Simplified update display (removed redundant Mode/Prompt info)
  - **Smart messaging**: "NO TASKS AVAILABLE" warning only shows when literally no tasks exist
    - Removed misleading messages when tasks are just completed/in-progress/blocked
    - Better UX for filtered task lists
  - **Updated help everywhere**: Regular help menu now shows new positional argument syntax
    - All suggested actions updated across commands
    - Consistent syntax in all UI components
  - **Auto-detection**: Automatically detects Hamster connection for better UX
  - **Backward compatible**: All old flag syntax still works (`--id`, `--status`, etc.)

### Patch Changes

- [#1452](https://github.com/eyaltoledano/claude-task-master/pull/1452) [`4046b3c`](https://github.com/eyaltoledano/claude-task-master/commit/4046b3ca4479adf0239679eb5ba18b7b4aec0749) Thanks [@eyaltoledano](https://github.com/eyaltoledano)! - Add Sentry integration for error tracking and AI telemetry monitoring
  - **Sentry Integration**: Added comprehensive error tracking and AI operation monitoring using Sentry with Vercel AI SDK integration
  - **AI Telemetry**: All AI operations (generateText, streamText, generateObject, streamObject) now automatically track spans, token usage, prompts, and responses
  - **MCP Server Instrumentation**: Wrapped FastMCP server with `Sentry.wrapMcpServerWithSentry()` to automatically capture spans for all MCP tool interactions
  - **Privacy Controls**: Added `anonymousTelemetry` config option (default: true) allowing local storage users to opt out of telemetry
  - **Complete Coverage**: Telemetry enabled for all AI commands including parse-prd, expand, update-task, analyze-complexity, and research
  - **Internal Telemetry**: Sentry DSN is hardcoded internally for Task Master's telemetry (not user-configurable)
  - **Dual Initialization**: Automatic Sentry initialization in both CLI (scripts/dev.js) and MCP Server (mcp-server/src/index.js) with full MCP instrumentation

## 0.36.0-rc.0

### Minor Changes

- [#1446](https://github.com/eyaltoledano/claude-task-master/pull/1446) [`2316e94`](https://github.com/eyaltoledano/claude-task-master/commit/2316e94b288915bb906e1a61a87f59e291594fef) Thanks [@Crunchyman-ralph](https://github.com/Crunchyman-ralph)! - Bring back `task-master generate` as a command and mcp tool (after popular demand)
  - Generated files are now `.md` instead of `.txt`
    - They also follow the markdownlint format making them look like more standard md files
  - added parameters to generate allowing you to generate with the `--tag` flag
    - If I am on an active tag and want to generate files from another tag, I can with the tag parameter
  - See `task-master generate --help` for more information.

- [#1454](https://github.com/eyaltoledano/claude-task-master/pull/1454) [`38ff7eb`](https://github.com/eyaltoledano/claude-task-master/commit/38ff7ebbc029919ea4cd5257573efbf1ea2f0eeb) Thanks [@Crunchyman-ralph](https://github.com/Crunchyman-ralph)! - Add Hamster rules to task-master rules

## 0.35.0

### Minor Changes

- [#1437](https://github.com/eyaltoledano/claude-task-master/pull/1437) [`783398e`](https://github.com/eyaltoledano/claude-task-master/commit/783398ecdf71432bd2b97f400756acbcfd60fbef) Thanks [@ben-vargas](https://github.com/ben-vargas)! - Upgrade gemini-cli provider to native structured output support
  - Upgrade `ai-sdk-provider-gemini-cli` from v1.1.1 to v1.4.0 with native `responseJsonSchema` support
  - Simplify provider implementation by removing JSON extraction workarounds (652 lines → 95 lines)
  - Enable native structured output via Gemini API's schema enforcement

- [#1440](https://github.com/eyaltoledano/claude-task-master/pull/1440) [`9f6f3af`](https://github.com/eyaltoledano/claude-task-master/commit/9f6f3affe322512a8708624850c144b4b890e782) Thanks [@Crunchyman-ralph](https://github.com/Crunchyman-ralph)! - Add support for opus 4.1 and opus 4.5 anthropic models

### Patch Changes

- [#1440](https://github.com/eyaltoledano/claude-task-master/pull/1440) [`9f6f3af`](https://github.com/eyaltoledano/claude-task-master/commit/9f6f3affe322512a8708624850c144b4b890e782) Thanks [@Crunchyman-ralph](https://github.com/Crunchyman-ralph)! - Correct swe scores of haiku 4.5 and sonnet 4.5

- [#1436](https://github.com/eyaltoledano/claude-task-master/pull/1436) [`c1df63d`](https://github.com/eyaltoledano/claude-task-master/commit/c1df63d7229f05b57abba4af11e74a8d2bc6dcd9) Thanks [@ben-vargas](https://github.com/ben-vargas)! - Upgrade ai-sdk-provider-claude-code to v2.2.0 for native structured outputs support.

## 0.34.0

### Minor Changes

- [#1425](https://github.com/eyaltoledano/claude-task-master/pull/1425) [`99d9179`](https://github.com/eyaltoledano/claude-task-master/commit/99d9179522dc66797ec7e3f428d72b46a9557f09) Thanks [@Crunchyman-ralph](https://github.com/Crunchyman-ralph)! - Deprecated generate command

## 0.33.0

### Minor Changes

- [#1427](https://github.com/eyaltoledano/claude-task-master/pull/1427) [`122c23a`](https://github.com/eyaltoledano/claude-task-master/commit/122c23abb36634c1e68c476d681f41b4b4991671) Thanks [@Crunchyman-ralph](https://github.com/Crunchyman-ralph)! - Added Gemini 3 pro preview to supported Taskmaster AI providers
  - Added to Google providers
  - Added to Gemini CLI providers
    - Attention: Gemini 3 Pro is available for:
      - Google AI Ultra Subscribers
      - Users who have access via a paid Gemini API key
        - If you want to use the gemini api key, make sure you have this defined in your .env or mcp.json env variables: `GEMINI_API_KEY=xxxx`

## 0.32.2

### Patch Changes

- [#1421](https://github.com/eyaltoledano/claude-task-master/pull/1421) [`e75946b`](https://github.com/eyaltoledano/claude-task-master/commit/e75946b1a998269e6a751d2b5baf5c3b7e9b9f46) Thanks [@Crunchyman-ralph](https://github.com/Crunchyman-ralph)! - Upgrade fastmcp dependency to solve `Server does not support completions (required for completion/complete)`
  - This resolves errors where MCP clients (like Cursor) failed to connect to the Task Master MCP server:
    - [#1413](https://github.com/eyaltoledano/claude-task-master/issues/1413)
    - [#1411](https://github.com/eyaltoledano/claude-task-master/issues/1411)

## 0.32.1

### Patch Changes

- [#1396](https://github.com/eyaltoledano/claude-task-master/pull/1396) [`9883e83`](https://github.com/eyaltoledano/claude-task-master/commit/9883e83b78306e55003e960ea072a11048d89ec9) Thanks [@bjcoombs](https://github.com/bjcoombs)! - Fix box title alignment by adding emoji variant selector to warning sign

## 0.32.0

### Minor Changes

- [#1382](https://github.com/eyaltoledano/claude-task-master/pull/1382) [`ac4328a`](https://github.com/eyaltoledano/claude-task-master/commit/ac4328ae86380c50bb84fff0e98e2370f4ea666f) Thanks [@JJVvV](https://github.com/JJVvV)! - Added opt-in proxy support for all AI providers - respects http_proxy/https_proxy environment variables when enabled.

  When using Task Master in corporate or restricted network environments that require HTTP/HTTPS proxies, API calls to AI providers (OpenAI, Anthropic, Google, AWS Bedrock, etc.) would previously fail with ECONNRESET errors. This update adds seamless proxy support that can be enabled via environment variable or configuration file.

  **How to enable:**

  Proxy support is opt-in. Enable it using either method:

  **Method 1: Environment Variable**

  ```bash
  export TASKMASTER_ENABLE_PROXY=true
  export http_proxy=http://your-proxy:port
  export https_proxy=http://your-proxy:port
  export no_proxy=localhost,127.0.0.1  # Optional: bypass proxy for specific hosts

  # Then use Task Master normally
  task-master add-task "Create a new feature"
  ```

  **Method 2: Configuration File**

  Add to `.taskmaster/config.json`:

  ```json
  {
    "global": {
      "enableProxy": true
    }
  }
  ```

  Then set your proxy environment variables:

  ```bash
  export http_proxy=http://your-proxy:port
  export https_proxy=http://your-proxy:port
  ```

  **Technical details:**
  - Uses undici's `EnvHttpProxyAgent` for automatic proxy detection
  - Centralized implementation in `BaseAIProvider` for consistency across all providers
  - Supports all AI providers: OpenAI, Anthropic, Perplexity, Azure OpenAI, Google AI, Google Vertex AI, AWS Bedrock, and OpenAI-compatible providers
  - Opt-in design ensures users without proxy requirements are not affected
  - Priority: `TASKMASTER_ENABLE_PROXY` environment variable > `config.json` setting

- [#1408](https://github.com/eyaltoledano/claude-task-master/pull/1408) [`10ec025`](https://github.com/eyaltoledano/claude-task-master/commit/10ec0255812dad00aaa72f1b31f41ca978e4451c) Thanks [@Crunchyman-ralph](https://github.com/Crunchyman-ralph)! - Add --json back to `task-master list` and `task-master show` for when using the commands with ai agents (less context)

- [#1398](https://github.com/eyaltoledano/claude-task-master/pull/1398) [`e59c16c`](https://github.com/eyaltoledano/claude-task-master/commit/e59c16c707d3ade479a422d8c617004eac1a857f) Thanks [@Crunchyman-ralph](https://github.com/Crunchyman-ralph)! - Claude Code provider now respects your global, project, and local Claude Code configuration files.

  When using the Claude Code AI provider, Task Master now automatically loads your Claude Code settings from:
  - **Global config** (`~/.claude/` directory) - Your personal preferences across all projects
  - **Project config** (`.claude/` directory) - Project-specific settings like CLAUDE.md instructions
  - **Local config** - Workspace-specific overrides

  This means your CLAUDE.md files, custom instructions, and Claude Code settings will now be properly applied when Task Master uses Claude Code as an AI provider. Previously, these settings were being ignored.

  **What's improved:**
  - ✅ CLAUDE.md files are now automatically loaded and applied (global and local)
  - ✅ Your custom Claude Code settings are respected
  - ✅ Project-specific instructions work as expected
  - ✅ No manual configuration needed - works out of the box

  **Issues:**
  - Resolves #1391
  - Resolves #1315

### Patch Changes

- [#1400](https://github.com/eyaltoledano/claude-task-master/pull/1400) [`c62cf84`](https://github.com/eyaltoledano/claude-task-master/commit/c62cf845dad1960ec183df217293d4edbeea71b9) Thanks [@Crunchyman-ralph](https://github.com/Crunchyman-ralph)! - Fix subtasks not showing parent task when displaying in cli (eg. tm show 10)

- [#1393](https://github.com/eyaltoledano/claude-task-master/pull/1393) [`da8ed6a`](https://github.com/eyaltoledano/claude-task-master/commit/da8ed6aa116b9ade3ef4502dd8b8c44727057b5f) Thanks [@bjcoombs](https://github.com/bjcoombs)! - Fix completion percentage and dependency resolution to treat cancelled tasks as complete. Cancelled tasks now correctly count toward project completion (e.g., 14 done + 1 cancelled = 100%, not 93%) and satisfy dependencies for dependent tasks, preventing permanent blocks.

- [#1407](https://github.com/eyaltoledano/claude-task-master/pull/1407) [`0003b6f`](https://github.com/eyaltoledano/claude-task-master/commit/0003b6fca6b8c9320ee959fb0081eed4ba086b98) Thanks [@Crunchyman-ralph](https://github.com/Crunchyman-ralph)! - Fix complexity analysis prompt to ensure consistent JSON output format

- [#1351](https://github.com/eyaltoledano/claude-task-master/pull/1351) [`37aee78`](https://github.com/eyaltoledano/claude-task-master/commit/37aee7809ce753104692b2024eb8b2bb0d376c14) Thanks [@bjcoombs](https://github.com/bjcoombs)! - fix: prioritize .taskmaster in parent directories over other project markers

  When running task-master commands from subdirectories containing other project markers (like .git, go.mod, package.json), findProjectRoot() now correctly finds and uses .taskmaster directories in parent folders instead of stopping at the first generic project marker found.

  This enables multi-repo monorepo setups where a single .taskmaster at the root tracks work across multiple sub-repositories.

- [#1406](https://github.com/eyaltoledano/claude-task-master/pull/1406) [`9079d04`](https://github.com/eyaltoledano/claude-task-master/commit/9079d0417907f468360e8db8dd461abb619609e7) Thanks [@Crunchyman-ralph](https://github.com/Crunchyman-ralph)! - Fix MCP server compatibility with Cursor IDE's latest update by upgrading to fastmcp v3.20.1 with Zod v4 support
  - This resolves connection failures where the MCP server was unable to establish proper capability negotiation.
  - Issue typically included wording like: `Server does not support completions`

## 0.32.0-rc.0

### Minor Changes

- [#1398](https://github.com/eyaltoledano/claude-task-master/pull/1398) [`e59c16c`](https://github.com/eyaltoledano/claude-task-master/commit/e59c16c707d3ade479a422d8c617004eac1a857f) Thanks [@Crunchyman-ralph](https://github.com/Crunchyman-ralph)! - Claude Code provider now respects your global, project, and local Claude Code configuration files.

  When using the Claude Code AI provider, Task Master now automatically loads your Claude Code settings from:
  - **Global config** (`~/.claude/` directory) - Your personal preferences across all projects
  - **Project config** (`.claude/` directory) - Project-specific settings like CLAUDE.md instructions
  - **Local config** - Workspace-specific overrides

  This means your CLAUDE.md files, custom instructions, and Claude Code settings will now be properly applied when Task Master uses Claude Code as an AI provider. Previously, these settings were being ignored.

  **What's improved:**
  - ✅ CLAUDE.md files are now automatically loaded and applied (global and local)
  - ✅ Your custom Claude Code settings are respected
  - ✅ Project-specific instructions work as expected
  - ✅ No manual configuration needed - works out of the box

  **Issues:**
  - Resolves #1391
  - Resolves #1315

### Patch Changes

- [#1400](https://github.com/eyaltoledano/claude-task-master/pull/1400) [`c62cf84`](https://github.com/eyaltoledano/claude-task-master/commit/c62cf845dad1960ec183df217293d4edbeea71b9) Thanks [@Crunchyman-ralph](https://github.com/Crunchyman-ralph)! - Fix subtasks not showing parent task when displaying in cli (eg. tm show 10)

- [#1393](https://github.com/eyaltoledano/claude-task-master/pull/1393) [`da8ed6a`](https://github.com/eyaltoledano/claude-task-master/commit/da8ed6aa116b9ade3ef4502dd8b8c44727057b5f) Thanks [@bjcoombs](https://github.com/bjcoombs)! - Fix completion percentage and dependency resolution to treat cancelled tasks as complete. Cancelled tasks now correctly count toward project completion (e.g., 14 done + 1 cancelled = 100%, not 93%) and satisfy dependencies for dependent tasks, preventing permanent blocks.

- [#1407](https://github.com/eyaltoledano/claude-task-master/pull/1407) [`0003b6f`](https://github.com/eyaltoledano/claude-task-master/commit/0003b6fca6b8c9320ee959fb0081eed4ba086b98) Thanks [@Crunchyman-ralph](https://github.com/Crunchyman-ralph)! - Fix complexity analysis prompt to ensure consistent JSON output format

- [#1351](https://github.com/eyaltoledano/claude-task-master/pull/1351) [`37aee78`](https://github.com/eyaltoledano/claude-task-master/commit/37aee7809ce753104692b2024eb8b2bb0d376c14) Thanks [@bjcoombs](https://github.com/bjcoombs)! - fix: prioritize .taskmaster in parent directories over other project markers

  When running task-master commands from subdirectories containing other project markers (like .git, go.mod, package.json), findProjectRoot() now correctly finds and uses .taskmaster directories in parent folders instead of stopping at the first generic project marker found.

  This enables multi-repo monorepo setups where a single .taskmaster at the root tracks work across multiple sub-repositories.

- [#1406](https://github.com/eyaltoledano/claude-task-master/pull/1406) [`9079d04`](https://github.com/eyaltoledano/claude-task-master/commit/9079d0417907f468360e8db8dd461abb619609e7) Thanks [@Crunchyman-ralph](https://github.com/Crunchyman-ralph)! - Fix MCP server compatibility with Cursor IDE's latest update by upgrading to fastmcp v3.20.1 with Zod v4 support
  - This resolves connection failures where the MCP server was unable to establish proper capability negotiation.
  - Issue typically included wording like: `Server does not support completions`

- [#1382](https://github.com/eyaltoledano/claude-task-master/pull/1382) [`ac4328a`](https://github.com/eyaltoledano/claude-task-master/commit/ac4328ae86380c50bb84fff0e98e2370f4ea666f) Thanks [@JJVvV](https://github.com/JJVvV)! - Added opt-in proxy support for all AI providers - respects http_proxy/https_proxy environment variables when enabled.

  When using Task Master in corporate or restricted network environments that require HTTP/HTTPS proxies, API calls to AI providers (OpenAI, Anthropic, Google, AWS Bedrock, etc.) would previously fail with ECONNRESET errors. This update adds seamless proxy support that can be enabled via environment variable or configuration file.

  **How to enable:**

  Proxy support is opt-in. Enable it using either method:

  **Method 1: Environment Variable**

  ```bash
  export TASKMASTER_ENABLE_PROXY=true
  export http_proxy=http://your-proxy:port
  export https_proxy=http://your-proxy:port
  export no_proxy=localhost,127.0.0.1  # Optional: bypass proxy for specific hosts

  # Then use Task Master normally
  task-master add-task "Create a new feature"
  ```

  **Method 2: Configuration File**

  Add to `.taskmaster/config.json`:

  ```json
  {
    "global": {
      "enableProxy": true
    }
  }
  ```

  Then set your proxy environment variables:

  ```bash
  export http_proxy=http://your-proxy:port
  export https_proxy=http://your-proxy:port
  ```

  **Technical details:**
  - Uses undici's `EnvHttpProxyAgent` for automatic proxy detection
  - Centralized implementation in `BaseAIProvider` for consistency across all providers
  - Supports all AI providers: OpenAI, Anthropic, Perplexity, Azure OpenAI, Google AI, Google Vertex AI, AWS Bedrock, and OpenAI-compatible providers
  - Opt-in design ensures users without proxy requirements are not affected
  - Priority: `TASKMASTER_ENABLE_PROXY` environment variable > `config.json` setting

- [#1408](https://github.com/eyaltoledano/claude-task-master/pull/1408) [`10ec025`](https://github.com/eyaltoledano/claude-task-master/commit/10ec0255812dad00aaa72f1b31f41ca978e4451c) Thanks [@Crunchyman-ralph](https://github.com/Crunchyman-ralph)! - Add --json back to `task-master list` and `task-master show` for when using the commands with ai agents (less context)

## 0.31.2

### Patch Changes

- [#1377](https://github.com/eyaltoledano/claude-task-master/pull/1377) [`3c22875`](https://github.com/eyaltoledano/claude-task-master/commit/3c22875efeb5d21754d447a9559817bc5327a234) Thanks [@Crunchyman-ralph](https://github.com/Crunchyman-ralph)! - Fix parse-prd schema to accept responses from models that omit optional fields (like Z.ai/GLM). Changed `metadata` field to use union pattern with `.default(null)` for better structured outputs compatibility.

- [#1377](https://github.com/eyaltoledano/claude-task-master/pull/1377) [`3c22875`](https://github.com/eyaltoledano/claude-task-master/commit/3c22875efeb5d21754d447a9559817bc5327a234) Thanks [@Crunchyman-ralph](https://github.com/Crunchyman-ralph)! - Fix ai response not showing price after its json was repaired

- [#1377](https://github.com/eyaltoledano/claude-task-master/pull/1377) [`3c22875`](https://github.com/eyaltoledano/claude-task-master/commit/3c22875efeb5d21754d447a9559817bc5327a234) Thanks [@Crunchyman-ralph](https://github.com/Crunchyman-ralph)! - Enable structured outputs for Z.ai providers. Added `supportsStructuredOutputs: true` to use `json_schema` mode for more reliable JSON generation in operations like parse-prd.

## 0.31.1

### Patch Changes

- [#1370](https://github.com/eyaltoledano/claude-task-master/pull/1370) [`9c3b273`](https://github.com/eyaltoledano/claude-task-master/commit/9c3b2737dd224e788b197f41df644ea0a6f4cfe2) Thanks [@Crunchyman-ralph](https://github.com/Crunchyman-ralph)! - Add support for ZAI (GLM) Coding Plan subscription endpoint as a separate provider. Users can now select between two ZAI providers:
  - **zai**: Standard ZAI endpoint (`https://api.z.ai/api/paas/v4/`)
  - **zai-coding**: Coding Plan endpoint (`https://api.z.ai/api/coding/paas/v4/`)

  Both providers use the same model IDs (glm-4.6, glm-4.5) but route to different API endpoints based on your subscription. When running `tm models --setup`, you'll see both providers listed separately:
  - `zai / glm-4.6` - Standard endpoint
  - `zai-coding / glm-4.6` - Coding Plan endpoint

- [#1371](https://github.com/eyaltoledano/claude-task-master/pull/1371) [`abf46b8`](https://github.com/eyaltoledano/claude-task-master/commit/abf46b8087c2f32466a71d057415bab315e35567) Thanks [@Crunchyman-ralph](https://github.com/Crunchyman-ralph)! - Improved auto-update experience:
  - updates now happen before your CLI command runs and automatically restart to execute your command with the new version.
  - No more manual restarts needed!

## 0.31.0

### Minor Changes

- [#1360](https://github.com/eyaltoledano/claude-task-master/pull/1360) [`819d5e1`](https://github.com/eyaltoledano/claude-task-master/commit/819d5e1bc5fb81be4b25f1823988a8e20abe8440) Thanks [@Crunchyman-ralph](https://github.com/Crunchyman-ralph)! - Add support for custom OpenAI-compatible providers, allowing you to connect Task Master to any service that implements the OpenAI API specification

  **How to use:**

  Configure your custom provider with the `models` command:

  ```bash
  task-master models --set-main <your-model-id> --openai-compatible --baseURL <your-api-endpoint>
  ```

  Example:

  ```bash
  task-master models --set-main llama-3-70b --openai-compatible --baseURL http://localhost:8000/v1
  # Or for an interactive view
  task-master models --setup
  ```

  Set your API key (if required by your provider) in mcp.json, your .env file or in your env exports:

  ```bash
  OPENAI_COMPATIBLE_API_KEY="your-key-here"
  ```

  This gives you the flexibility to use virtually any LLM service with Task Master, whether it's self-hosted, a specialized provider, or a custom inference server.

- [#1360](https://github.com/eyaltoledano/claude-task-master/pull/1360) [`819d5e1`](https://github.com/eyaltoledano/claude-task-master/commit/819d5e1bc5fb81be4b25f1823988a8e20abe8440) Thanks [@Crunchyman-ralph](https://github.com/Crunchyman-ralph)! - Add native support for Z.ai (GLM models), giving you access to high-performance Chinese models including glm-4.6 with massive 200K+ token context windows at competitive pricing

  **How to use:**
  1. Get your Z.ai API key from <https://z.ai/manage-apikey/apikey-list>
  2. Set your API key in .env, mcp.json or in env exports:

     ```bash
     ZAI_API_KEY="your-key-here"
     ```

  3. Configure Task Master to use GLM models:

     ```bash
     task-master models --set-main glm-4.6
     # Or for an interactive view
     task-master models --setup
     ```

  **Available models:**
  - `glm-4.6` - Latest model with 200K+ context, excellent for complex projects
  - `glm-4.5` - Previous generation, still highly capable
  - Additional GLM variants for different use cases: `glm-4.5-air`, `glm-4.5v`

  GLM models offer strong performance on software engineering tasks, with particularly good results on code generation and technical reasoning. The large context window makes them ideal for analyzing entire codebases or working with extensive documentation.

- [#1360](https://github.com/eyaltoledano/claude-task-master/pull/1360) [`819d5e1`](https://github.com/eyaltoledano/claude-task-master/commit/819d5e1bc5fb81be4b25f1823988a8e20abe8440) Thanks [@Crunchyman-ralph](https://github.com/Crunchyman-ralph)! - Add LM Studio integration, enabling you to run Task Master completely offline with local models at zero API cost.

  **How to use:**
  1. Download and install [LM Studio](https://lmstudio.ai/)
  2. Launch LM Studio and download a model (e.g., Llama 3.2, Mistral, Qwen)
  3. Optional: Add api key to mcp.json or .env (LMSTUDIO_API_KEY)
  4. Go to the "Local Server" tab and click "Start Server"
  5. Configure Task Master:

     ```bash
     task-master models --set-main <model-name> --lmstudio
     ```

     Example:

     ```bash
     task-master models --set-main llama-3.2-3b --lmstudio
     ```

### Patch Changes

- [#1362](https://github.com/eyaltoledano/claude-task-master/pull/1362) [`3e70edf`](https://github.com/eyaltoledano/claude-task-master/commit/3e70edfa3a1f47bd8a6d2d2a30c20c72f5758b9b) Thanks [@Crunchyman-ralph](https://github.com/Crunchyman-ralph)! - Improve parse PRD schema for better llm model compatiblity
  - Fixes #1353

- [#1358](https://github.com/eyaltoledano/claude-task-master/pull/1358) [`0c639bd`](https://github.com/eyaltoledano/claude-task-master/commit/0c639bd1db9d2d9b4c2c22ac60b0d875ba75f80e) Thanks [@Crunchyman-ralph](https://github.com/Crunchyman-ralph)! - Fix subtask ID display to show full compound notation

  When displaying a subtask via `tm show 104.1`, the header and properties table showed only the subtask's local ID (e.g., "1") instead of the full compound ID (e.g., "104.1"). The CLI now preserves and displays the original requested task ID throughout the display chain, ensuring subtasks are clearly identified with their parent context. Also improved TypeScript typing by using discriminated unions for Task/Subtask returns from `tasks.get()`, eliminating unsafe type coercions.

- [#1339](https://github.com/eyaltoledano/claude-task-master/pull/1339) [`3b09b5d`](https://github.com/eyaltoledano/claude-task-master/commit/3b09b5da2a929f260d275f056d35bb6ded54ca6d) Thanks [@Crunchyman-ralph](https://github.com/Crunchyman-ralph)! - Fixed MCP server sometimes crashing when getting into the commit step of autopilot
  - autopilot now persists state consistently through the whole flow

- [#1326](https://github.com/eyaltoledano/claude-task-master/pull/1326) [`9d5812b`](https://github.com/eyaltoledano/claude-task-master/commit/9d5812ba6725cfadebb8db8f4aa732cf3cdb3a36) Thanks [@SharifMrCreed](https://github.com/SharifMrCreed)! - Improve gemini cli integration

  When initializing Task Master with the `gemini` profile, you now get properly configured context files tailored specifically for Gemini CLI, including MCP configuration and Gemini-specific features like file references, session management, and headless mode.

## 0.31.0-rc.0

### Minor Changes

- [#1360](https://github.com/eyaltoledano/claude-task-master/pull/1360) [`819d5e1`](https://github.com/eyaltoledano/claude-task-master/commit/819d5e1bc5fb81be4b25f1823988a8e20abe8440) Thanks [@Crunchyman-ralph](https://github.com/Crunchyman-ralph)! - Add support for custom OpenAI-compatible providers, allowing you to connect Task Master to any service that implements the OpenAI API specification

  **How to use:**

  Configure your custom provider with the `models` command:

  ```bash
  task-master models --set-main <your-model-id> --openai-compatible --baseURL <your-api-endpoint>
  ```

  Example:

  ```bash
  task-master models --set-main llama-3-70b --openai-compatible --baseURL http://localhost:8000/v1
  # Or for an interactive view
  task-master models --setup
  ```

  Set your API key (if required by your provider) in mcp.json, your .env file or in your env exports:

  ```bash
  OPENAI_COMPATIBLE_API_KEY="your-key-here"
  ```

  This gives you the flexibility to use virtually any LLM service with Task Master, whether it's self-hosted, a specialized provider, or a custom inference server.

- [#1360](https://github.com/eyaltoledano/claude-task-master/pull/1360) [`819d5e1`](https://github.com/eyaltoledano/claude-task-master/commit/819d5e1bc5fb81be4b25f1823988a8e20abe8440) Thanks [@Crunchyman-ralph](https://github.com/Crunchyman-ralph)! - Add native support for Z.ai (GLM models), giving you access to high-performance Chinese models including glm-4.6 with massive 200K+ token context windows at competitive pricing

  **How to use:**
  1. Get your Z.ai API key from <https://z.ai/manage-apikey/apikey-list>
  2. Set your API key in .env, mcp.json or in env exports:

     ```bash
     ZAI_API_KEY="your-key-here"
     ```

  3. Configure Task Master to use GLM models:

     ```bash
     task-master models --set-main glm-4.6
     # Or for an interactive view
     task-master models --setup
     ```

  **Available models:**
  - `glm-4.6` - Latest model with 200K+ context, excellent for complex projects
  - `glm-4.5` - Previous generation, still highly capable
  - Additional GLM variants for different use cases: `glm-4.5-air`, `glm-4.5v`

  GLM models offer strong performance on software engineering tasks, with particularly good results on code generation and technical reasoning. The large context window makes them ideal for analyzing entire codebases or working with extensive documentation.

- [#1360](https://github.com/eyaltoledano/claude-task-master/pull/1360) [`819d5e1`](https://github.com/eyaltoledano/claude-task-master/commit/819d5e1bc5fb81be4b25f1823988a8e20abe8440) Thanks [@Crunchyman-ralph](https://github.com/Crunchyman-ralph)! - Add LM Studio integration, enabling you to run Task Master completely offline with local models at zero API cost.

  **How to use:**
  1. Download and install [LM Studio](https://lmstudio.ai/)
  2. Launch LM Studio and download a model (e.g., Llama 3.2, Mistral, Qwen)
  3. Optional: Add api key to mcp.json or .env (LMSTUDIO_API_KEY)
  4. Go to the "Local Server" tab and click "Start Server"
  5. Configure Task Master:

     ```bash
     task-master models --set-main <model-name> --lmstudio
     ```

     Example:

     ```bash
     task-master models --set-main llama-3.2-3b --lmstudio
     ```

### Patch Changes

- [#1362](https://github.com/eyaltoledano/claude-task-master/pull/1362) [`3e70edf`](https://github.com/eyaltoledano/claude-task-master/commit/3e70edfa3a1f47bd8a6d2d2a30c20c72f5758b9b) Thanks [@Crunchyman-ralph](https://github.com/Crunchyman-ralph)! - Improve parse PRD schema for better llm model compatiblity
  - Fixes #1353

- [#1358](https://github.com/eyaltoledano/claude-task-master/pull/1358) [`0c639bd`](https://github.com/eyaltoledano/claude-task-master/commit/0c639bd1db9d2d9b4c2c22ac60b0d875ba75f80e) Thanks [@Crunchyman-ralph](https://github.com/Crunchyman-ralph)! - Fix subtask ID display to show full compound notation

  When displaying a subtask via `tm show 104.1`, the header and properties table showed only the subtask's local ID (e.g., "1") instead of the full compound ID (e.g., "104.1"). The CLI now preserves and displays the original requested task ID throughout the display chain, ensuring subtasks are clearly identified with their parent context. Also improved TypeScript typing by using discriminated unions for Task/Subtask returns from `tasks.get()`, eliminating unsafe type coercions.

- [#1339](https://github.com/eyaltoledano/claude-task-master/pull/1339) [`3b09b5d`](https://github.com/eyaltoledano/claude-task-master/commit/3b09b5da2a929f260d275f056d35bb6ded54ca6d) Thanks [@Crunchyman-ralph](https://github.com/Crunchyman-ralph)! - Fixed MCP server sometimes crashing when getting into the commit step of autopilot
  - autopilot now persists state consistently through the whole flow

- [#1326](https://github.com/eyaltoledano/claude-task-master/pull/1326) [`9d5812b`](https://github.com/eyaltoledano/claude-task-master/commit/9d5812ba6725cfadebb8db8f4aa732cf3cdb3a36) Thanks [@SharifMrCreed](https://github.com/SharifMrCreed)! - Improve gemini cli integration

  When initializing Task Master with the `gemini` profile, you now get properly configured context files tailored specifically for Gemini CLI, including MCP configuration and Gemini-specific features like file references, session management, and headless mode.

## 0.30.2

### Patch Changes

- [#1340](https://github.com/eyaltoledano/claude-task-master/pull/1340) [`d63a40c`](https://github.com/eyaltoledano/claude-task-master/commit/d63a40c6ddc1ed2fe418206a19acd3e9dc27fd99) Thanks [@Crunchyman-ralph](https://github.com/Crunchyman-ralph)! - Improve session persistence reliability

## 0.30.1

### Patch Changes

- [#1305](https://github.com/eyaltoledano/claude-task-master/pull/1305) [`a98d96e`](https://github.com/eyaltoledano/claude-task-master/commit/a98d96ef0414833b948672f86da4acc11f700ebb) Thanks [@bjcoombs](https://github.com/bjcoombs)! - Fix warning message box width to match dashboard box width for consistent UI alignment

- [#1346](https://github.com/eyaltoledano/claude-task-master/pull/1346) [`25addf9`](https://github.com/eyaltoledano/claude-task-master/commit/25addf919f58b439dbc2f6ccf5be822b48280fa3) Thanks [@Crunchyman-ralph](https://github.com/Crunchyman-ralph)! - remove file and complexity report parameter from get-tasks and get-task mcp tool
  - In an effort to reduce complexity and context bloat for ai coding agents, we simplified the parameters of these tools

## 0.30.1-rc.0

### Patch Changes

- [#1305](https://github.com/eyaltoledano/claude-task-master/pull/1305) [`a98d96e`](https://github.com/eyaltoledano/claude-task-master/commit/a98d96ef0414833b948672f86da4acc11f700ebb) Thanks [@bjcoombs](https://github.com/bjcoombs)! - Fix warning message box width to match dashboard box width for consistent UI alignment

## 0.30.0

### Minor Changes

- [#1181](https://github.com/eyaltoledano/claude-task-master/pull/1181) [`a69d8c9`](https://github.com/eyaltoledano/claude-task-master/commit/a69d8c91dc9205a3fdaf9d32276144fa3bcad55d) Thanks [@karol-f](https://github.com/karol-f)! - Add configurable MCP tool loading to optimize LLM context usage

  You can now control which Task Master MCP tools are loaded by setting the `TASK_MASTER_TOOLS` environment variable in your MCP configuration. This helps reduce context usage for LLMs by only loading the tools you need.

  **Configuration Options:**
  - `all` (default): Load all 36 tools
  - `core` or `lean`: Load only 7 essential tools for daily development
    - Includes: `get_tasks`, `next_task`, `get_task`, `set_task_status`, `update_subtask`, `parse_prd`, `expand_task`
  - `standard`: Load 15 commonly used tools (all core tools plus 8 more)
    - Additional tools: `initialize_project`, `analyze_project_complexity`, `expand_all`, `add_subtask`, `remove_task`, `generate`, `add_task`, `complexity_report`
  - Custom list: Comma-separated tool names (e.g., `get_tasks,next_task,set_task_status`)

  **Example .mcp.json configuration:**

  ```json
  {
    "mcpServers": {
      "task-master-ai": {
        "command": "npx",
        "args": ["-y", "task-master-ai"],
        "env": {
          "TASK_MASTER_TOOLS": "standard",
          "ANTHROPIC_API_KEY": "your_key_here"
        }
      }
    }
  }
  ```

  For complete details on all available tools, configuration examples, and usage guidelines, see the [MCP Tools documentation](https://docs.task-master.dev/capabilities/mcp#configurable-tool-loading).

- [#1312](https://github.com/eyaltoledano/claude-task-master/pull/1312) [`d7fca18`](https://github.com/eyaltoledano/claude-task-master/commit/d7fca1844f24ad8ce079c21d9799a3c4b4413381) Thanks [@Crunchyman-ralph](https://github.com/Crunchyman-ralph)! - Improve next command to work with remote

- [#1317](https://github.com/eyaltoledano/claude-task-master/pull/1317) [`548beb4`](https://github.com/eyaltoledano/claude-task-master/commit/548beb434453c69041572eb5927ee7da7075c213) Thanks [@Crunchyman-ralph](https://github.com/Crunchyman-ralph)! - Add 4.5 haiku and sonnet to supported models for claude-code and anthropic ai providers

- [#1309](https://github.com/eyaltoledano/claude-task-master/pull/1309) [`ccb87a5`](https://github.com/eyaltoledano/claude-task-master/commit/ccb87a516a11f7ec4b03133c8f24f4fd8c3a45fc) Thanks [@Crunchyman-ralph](https://github.com/Crunchyman-ralph)! - Add autonomous TDD workflow automation system with new `tm autopilot` commands and MCP tools for AI-driven test-driven development.

  **New CLI Commands:**
  - `tm autopilot start <taskId>` - Initialize TDD workflow
  - `tm autopilot next` - Get next action in workflow
  - `tm autopilot status` - Check workflow progress
  - `tm autopilot complete` - Advance phase with test results
  - `tm autopilot commit` - Save progress with metadata
  - `tm autopilot resume` - Continue from checkpoint
  - `tm autopilot abort` - Cancel workflow

  **New MCP Tools:**
  Seven new autopilot tools for programmatic control: `autopilot_start`, `autopilot_next`, `autopilot_status`, `autopilot_complete_phase`, `autopilot_commit`, `autopilot_resume`, `autopilot_abort`

  **Features:**
  - Complete RED → GREEN → COMMIT cycle enforcement
  - Intelligent commit message generation with metadata
  - Activity logging and state persistence
  - Configurable workflow settings via `.taskmaster/config.json`
  - Comprehensive AI agent integration documentation

  **Documentation:**
  - AI Agent Integration Guide (2,800+ lines)
  - TDD Quick Start Guide
  - Example prompts and integration patterns

  > **Learn more:** [TDD Workflow Quickstart Guide](https://dev.task-master.dev/tdd-workflow/quickstart)

  This release enables AI agents to autonomously execute test-driven development workflows with full state management and recovery capabilities.

### Patch Changes

- [#1314](https://github.com/eyaltoledano/claude-task-master/pull/1314) [`6bc75c0`](https://github.com/eyaltoledano/claude-task-master/commit/6bc75c0ac68b59cb10cee70574a689f83e4de768) Thanks [@Crunchyman-ralph](https://github.com/Crunchyman-ralph)! - Improve auth token refresh flow

- [#1302](https://github.com/eyaltoledano/claude-task-master/pull/1302) [`3283506`](https://github.com/eyaltoledano/claude-task-master/commit/3283506444d59896ecb97721ef2e96e290eb84d3) Thanks [@bjcoombs](https://github.com/bjcoombs)! - Enable Task Master commands to traverse parent directories to find project root from nested paths

  Fixes #1301

- [#1323](https://github.com/eyaltoledano/claude-task-master/pull/1323) [`dc6652c`](https://github.com/eyaltoledano/claude-task-master/commit/dc6652ccd2b50b91eb55d92899ebf70c7b4d6601) Thanks [@Crunchyman-ralph](https://github.com/Crunchyman-ralph)! - Fix MCP server compatibility with Draft-07 clients (Augment IDE, gemini-cli, gemini code assist)
  - Resolves #1284

  **Problem:**
  - MCP tools were using Zod v4, which outputs JSON Schema Draft 2020-12
  - MCP clients only support Draft-07
  - Tools were not discoverable in gemini-cli and other clients

  **Solution:**
  - Updated all MCP tools to import from `zod/v3` instead of `zod`
  - Zod v3 schemas convert to Draft-07 via FastMCP's zod-to-json-schema
  - Fixed logger to use stderr instead of stdout (MCP protocol requirement)

  This is a temporary workaround until FastMCP adds JSON Schema version configuration.

## 0.30.0-rc.1

### Minor Changes

- [#1317](https://github.com/eyaltoledano/claude-task-master/pull/1317) [`548beb4`](https://github.com/eyaltoledano/claude-task-master/commit/548beb434453c69041572eb5927ee7da7075c213) Thanks [@Crunchyman-ralph](https://github.com/Crunchyman-ralph)! - Add 4.5 haiku and sonnet to supported models for claude-code and anthropic ai providers

- [#1309](https://github.com/eyaltoledano/claude-task-master/pull/1309) [`ccb87a5`](https://github.com/eyaltoledano/claude-task-master/commit/ccb87a516a11f7ec4b03133c8f24f4fd8c3a45fc) Thanks [@Crunchyman-ralph](https://github.com/Crunchyman-ralph)! - Add autonomous TDD workflow automation system with new `tm autopilot` commands and MCP tools for AI-driven test-driven development.

  **New CLI Commands:**
  - `tm autopilot start <taskId>` - Initialize TDD workflow
  - `tm autopilot next` - Get next action in workflow
  - `tm autopilot status` - Check workflow progress
  - `tm autopilot complete` - Advance phase with test results
  - `tm autopilot commit` - Save progress with metadata
  - `tm autopilot resume` - Continue from checkpoint
  - `tm autopilot abort` - Cancel workflow

  **New MCP Tools:**
  Seven new autopilot tools for programmatic control: `autopilot_start`, `autopilot_next`, `autopilot_status`, `autopilot_complete_phase`, `autopilot_commit`, `autopilot_resume`, `autopilot_abort`

  **Features:**
  - Complete RED → GREEN → COMMIT cycle enforcement
  - Intelligent commit message generation with metadata
  - Activity logging and state persistence
  - Configurable workflow settings via `.taskmaster/config.json`
  - Comprehensive AI agent integration documentation

  **Documentation:**
  - AI Agent Integration Guide (2,800+ lines)
  - TDD Quick Start Guide
  - Example prompts and integration patterns

  > **Learn more:** [TDD Workflow Quickstart Guide](https://dev.task-master.dev/tdd-workflow/quickstart)

  This release enables AI agents to autonomously execute test-driven development workflows with full state management and recovery capabilities.

### Patch Changes

- [#1323](https://github.com/eyaltoledano/claude-task-master/pull/1323) [`dc6652c`](https://github.com/eyaltoledano/claude-task-master/commit/dc6652ccd2b50b91eb55d92899ebf70c7b4d6601) Thanks [@Crunchyman-ralph](https://github.com/Crunchyman-ralph)! - Fix MCP server compatibility with Draft-07 clients (Augment IDE, gemini-cli, gemini code assist)
  - Resolves #1284

  **Problem:**
  - MCP tools were using Zod v4, which outputs JSON Schema Draft 2020-12
  - MCP clients only support Draft-07
  - Tools were not discoverable in gemini-cli and other clients

  **Solution:**
  - Updated all MCP tools to import from `zod/v3` instead of `zod`
  - Zod v3 schemas convert to Draft-07 via FastMCP's zod-to-json-schema
  - Fixed logger to use stderr instead of stdout (MCP protocol requirement)

  This is a temporary workaround until FastMCP adds JSON Schema version configuration.

## 0.30.0-rc.0

### Minor Changes

- [#1181](https://github.com/eyaltoledano/claude-task-master/pull/1181) [`a69d8c9`](https://github.com/eyaltoledano/claude-task-master/commit/a69d8c91dc9205a3fdaf9d32276144fa3bcad55d) Thanks [@karol-f](https://github.com/karol-f)! - Add configurable MCP tool loading to optimize LLM context usage

  You can now control which Task Master MCP tools are loaded by setting the `TASK_MASTER_TOOLS` environment variable in your MCP configuration. This helps reduce context usage for LLMs by only loading the tools you need.

  **Configuration Options:**
  - `all` (default): Load all 36 tools
  - `core` or `lean`: Load only 7 essential tools for daily development
    - Includes: `get_tasks`, `next_task`, `get_task`, `set_task_status`, `update_subtask`, `parse_prd`, `expand_task`
  - `standard`: Load 15 commonly used tools (all core tools plus 8 more)
    - Additional tools: `initialize_project`, `analyze_project_complexity`, `expand_all`, `add_subtask`, `remove_task`, `generate`, `add_task`, `complexity_report`
  - Custom list: Comma-separated tool names (e.g., `get_tasks,next_task,set_task_status`)

  **Example .mcp.json configuration:**

  ```json
  {
    "mcpServers": {
      "task-master-ai": {
        "command": "npx",
        "args": ["-y", "task-master-ai"],
        "env": {
          "TASK_MASTER_TOOLS": "standard",
          "ANTHROPIC_API_KEY": "your_key_here"
        }
      }
    }
  }
  ```

  For complete details on all available tools, configuration examples, and usage guidelines, see the [MCP Tools documentation](https://docs.task-master.dev/capabilities/mcp#configurable-tool-loading).

- [#1312](https://github.com/eyaltoledano/claude-task-master/pull/1312) [`d7fca18`](https://github.com/eyaltoledano/claude-task-master/commit/d7fca1844f24ad8ce079c21d9799a3c4b4413381) Thanks [@Crunchyman-ralph](https://github.com/Crunchyman-ralph)! - Improve next command to work with remote

### Patch Changes

- [#1314](https://github.com/eyaltoledano/claude-task-master/pull/1314) [`6bc75c0`](https://github.com/eyaltoledano/claude-task-master/commit/6bc75c0ac68b59cb10cee70574a689f83e4de768) Thanks [@Crunchyman-ralph](https://github.com/Crunchyman-ralph)! - Improve auth token refresh flow

- [#1302](https://github.com/eyaltoledano/claude-task-master/pull/1302) [`3283506`](https://github.com/eyaltoledano/claude-task-master/commit/3283506444d59896ecb97721ef2e96e290eb84d3) Thanks [@bjcoombs](https://github.com/bjcoombs)! - Enable Task Master commands to traverse parent directories to find project root from nested paths

  Fixes #1301

## 0.29.0

### Minor Changes

- [#1286](https://github.com/eyaltoledano/claude-task-master/pull/1286) [`f12a16d`](https://github.com/eyaltoledano/claude-task-master/commit/f12a16d09649f62148515f11f616157c7d0bd2d5) Thanks [@Crunchyman-ralph](https://github.com/Crunchyman-ralph)! - Add changelog highlights to auto-update notifications

  When the CLI auto-updates to a new version, it now displays a "What's New" section.

- [#1293](https://github.com/eyaltoledano/claude-task-master/pull/1293) [`3010b90`](https://github.com/eyaltoledano/claude-task-master/commit/3010b90d98f3a7d8636caa92fc33d6ee69d4bed0) Thanks [@Crunchyman-ralph](https://github.com/Crunchyman-ralph)! - Add Claude Code plugin with marketplace distribution

  This release introduces official Claude Code plugin support, marking the evolution from legacy `.claude` directory copying to a modern plugin-based architecture.

  ## 🎉 New: Claude Code Plugin

  Task Master AI commands and agents are now distributed as a proper Claude Code plugin:
  - **49 slash commands** with clean naming (`/taskmaster:command-name`)
  - **3 specialized AI agents** (task-orchestrator, task-executor, task-checker)
  - **MCP server integration** for deep Claude Code integration

  **Installation:**

  ```bash
  /plugin marketplace add eyaltoledano/claude-task-master
  /plugin install taskmaster@taskmaster
  ```

  ### The `rules add claude` command no longer copies commands and agents to `.claude/commands/` and `.claude/agents/`. Instead, it now
  - Shows plugin installation instructions
  - Only manages CLAUDE.md imports for agent instructions
  - Directs users to install the official plugin

  **Migration for Existing Users:**

  If you previously used `rules add claude`:
  1. The old commands in `.claude/commands/` will continue to work but won't receive updates
  2. Install the plugin for the latest features: `/plugin install taskmaster@taskmaster`
  3. remove old `.claude/commands/` and `.claude/agents/` directories

  **Why This Change?**

  Claude Code plugins provide:
  - ✅ Automatic updates when we release new features
  - ✅ Better command organization and naming
  - ✅ Seamless integration with Claude Code
  - ✅ No manual file copying or management

  The plugin system is the future of Task Master AI integration with Claude Code!

- [#1285](https://github.com/eyaltoledano/claude-task-master/pull/1285) [`2a910a4`](https://github.com/eyaltoledano/claude-task-master/commit/2a910a40bac375f9f61d797bf55597303d556b48) Thanks [@Crunchyman-ralph](https://github.com/Crunchyman-ralph)! - Add RPG (Repository Planning Graph) method template for structured PRD creation. The new `example_prd_rpg.txt` template teaches AI agents and developers the RPG methodology through embedded instructions, inline good/bad examples, and XML-style tags for structure. This template enables creation of dependency-aware PRDs that automatically generate topologically-ordered task graphs when parsed with Task Master.

  Key features:
  - Method-as-template: teaches RPG principles (dual-semantics, explicit dependencies, topological order) while being used
  - Inline instructions at decision points guide AI through each section
  - Good/bad examples for immediate pattern matching
  - Flexible plain-text format with XML-style tags for parseability
  - Critical dependency-graph section ensures correct task ordering
  - Automatic inclusion during `task-master init`
  - Comprehensive documentation at [docs.task-master.dev/capabilities/rpg-method](https://docs.task-master.dev/capabilities/rpg-method)
  - Tool recommendations for code-context-aware PRD creation (Claude Code, Cursor, Gemini CLI, Codex/Grok)

  The RPG template complements the existing `example_prd.txt` and provides a more structured approach for complex projects requiring clear module boundaries and dependency chains.

- [#1287](https://github.com/eyaltoledano/claude-task-master/pull/1287) [`90e6bdc`](https://github.com/eyaltoledano/claude-task-master/commit/90e6bdcf1c59f65ad27fcdfe3b13b9dca7e77654) Thanks [@Crunchyman-ralph](https://github.com/Crunchyman-ralph)! - Enhance `expand_all` to intelligently use complexity analysis recommendations when expanding tasks.

  The expand-all operation now automatically leverages recommendations from `analyze-complexity` to determine optimal subtask counts for each task, resulting in more accurate and context-aware task breakdowns.

  Key improvements:
  - Automatic integration with complexity analysis reports
  - Tag-aware complexity report path resolution
  - Intelligent subtask count determination based on task complexity
  - Falls back to defaults when complexity analysis is unavailable
  - Enhanced logging for better visibility into expansion decisions

  When you run `task-master expand --all` after `task-master analyze-complexity`, Task Master now uses the recommended subtask counts from the complexity analysis instead of applying uniform defaults, ensuring each task is broken down according to its actual complexity.

### Patch Changes

- [#1191](https://github.com/eyaltoledano/claude-task-master/pull/1191) [`aaf903f`](https://github.com/eyaltoledano/claude-task-master/commit/aaf903ff2f606c779a22e9a4b240ab57b3683815) Thanks [@Crunchyman-ralph](https://github.com/Crunchyman-ralph)! - Fix cross-level task dependencies not being saved

  Fixes an issue where adding dependencies between subtasks and top-level tasks (e.g., `task-master add-dependency --id=2.2 --depends-on=11`) would report success but fail to persist the changes. Dependencies can now be created in both directions between any task levels.

- [#1299](https://github.com/eyaltoledano/claude-task-master/pull/1299) [`4c1ef2c`](https://github.com/eyaltoledano/claude-task-master/commit/4c1ef2ca94411c53bcd2a78ec710b06c500236dd) Thanks [@Crunchyman-ralph](https://github.com/Crunchyman-ralph)! - Improve refresh token when authenticating

## 0.29.0-rc.1

### Patch Changes

- [#1299](https://github.com/eyaltoledano/claude-task-master/pull/1299) [`a6c5152`](https://github.com/eyaltoledano/claude-task-master/commit/a6c5152f20edd8717cf1aea34e7c178b1261aa99) Thanks [@Crunchyman-ralph](https://github.com/Crunchyman-ralph)! - Improve refresh token when authenticating

## 0.29.0-rc.0

### Minor Changes

- [#1286](https://github.com/eyaltoledano/claude-task-master/pull/1286) [`f12a16d`](https://github.com/eyaltoledano/claude-task-master/commit/f12a16d09649f62148515f11f616157c7d0bd2d5) Thanks [@Crunchyman-ralph](https://github.com/Crunchyman-ralph)! - Add changelog highlights to auto-update notifications

  When the CLI auto-updates to a new version, it now displays a "What's New" section.

- [#1293](https://github.com/eyaltoledano/claude-task-master/pull/1293) [`3010b90`](https://github.com/eyaltoledano/claude-task-master/commit/3010b90d98f3a7d8636caa92fc33d6ee69d4bed0) Thanks [@Crunchyman-ralph](https://github.com/Crunchyman-ralph)! - Add Claude Code plugin with marketplace distribution

  This release introduces official Claude Code plugin support, marking the evolution from legacy `.claude` directory copying to a modern plugin-based architecture.

  ## 🎉 New: Claude Code Plugin

  Task Master AI commands and agents are now distributed as a proper Claude Code plugin:
  - **49 slash commands** with clean naming (`/task-master-ai:command-name`)
  - **3 specialized AI agents** (task-orchestrator, task-executor, task-checker)
  - **MCP server integration** for deep Claude Code integration

  **Installation:**

  ```bash
  /plugin marketplace add eyaltoledano/claude-task-master
  /plugin install taskmaster@taskmaster
  ```

  ### The `rules add claude` command no longer copies commands and agents to `.claude/commands/` and `.claude/agents/`. Instead, it now
  - Shows plugin installation instructions
  - Only manages CLAUDE.md imports for agent instructions
  - Directs users to install the official plugin

  **Migration for Existing Users:**

  If you previously used `rules add claude`:
  1. The old commands in `.claude/commands/` will continue to work but won't receive updates
  2. Install the plugin for the latest features: `/plugin install taskmaster@taskmaster`
  3. remove old `.claude/commands/` and `.claude/agents/` directories

  **Why This Change?**

  Claude Code plugins provide:
  - ✅ Automatic updates when we release new features
  - ✅ Better command organization and naming
  - ✅ Seamless integration with Claude Code
  - ✅ No manual file copying or management

  The plugin system is the future of Task Master AI integration with Claude Code!

- [#1285](https://github.com/eyaltoledano/claude-task-master/pull/1285) [`2a910a4`](https://github.com/eyaltoledano/claude-task-master/commit/2a910a40bac375f9f61d797bf55597303d556b48) Thanks [@Crunchyman-ralph](https://github.com/Crunchyman-ralph)! - Add RPG (Repository Planning Graph) method template for structured PRD creation. The new `example_prd_rpg.txt` template teaches AI agents and developers the RPG methodology through embedded instructions, inline good/bad examples, and XML-style tags for structure. This template enables creation of dependency-aware PRDs that automatically generate topologically-ordered task graphs when parsed with Task Master.

  Key features:
  - Method-as-template: teaches RPG principles (dual-semantics, explicit dependencies, topological order) while being used
  - Inline instructions at decision points guide AI through each section
  - Good/bad examples for immediate pattern matching
  - Flexible plain-text format with XML-style tags for parseability
  - Critical dependency-graph section ensures correct task ordering
  - Automatic inclusion during `task-master init`
  - Comprehensive documentation at [docs.task-master.dev/capabilities/rpg-method](https://docs.task-master.dev/capabilities/rpg-method)
  - Tool recommendations for code-context-aware PRD creation (Claude Code, Cursor, Gemini CLI, Codex/Grok)

  The RPG template complements the existing `example_prd.txt` and provides a more structured approach for complex projects requiring clear module boundaries and dependency chains.

- [#1287](https://github.com/eyaltoledano/claude-task-master/pull/1287) [`90e6bdc`](https://github.com/eyaltoledano/claude-task-master/commit/90e6bdcf1c59f65ad27fcdfe3b13b9dca7e77654) Thanks [@Crunchyman-ralph](https://github.com/Crunchyman-ralph)! - Enhance `expand_all` to intelligently use complexity analysis recommendations when expanding tasks.

  The expand-all operation now automatically leverages recommendations from `analyze-complexity` to determine optimal subtask counts for each task, resulting in more accurate and context-aware task breakdowns.

  Key improvements:
  - Automatic integration with complexity analysis reports
  - Tag-aware complexity report path resolution
  - Intelligent subtask count determination based on task complexity
  - Falls back to defaults when complexity analysis is unavailable
  - Enhanced logging for better visibility into expansion decisions

  When you run `task-master expand --all` after `task-master analyze-complexity`, Task Master now uses the recommended subtask counts from the complexity analysis instead of applying uniform defaults, ensuring each task is broken down according to its actual complexity.

### Patch Changes

- [#1191](https://github.com/eyaltoledano/claude-task-master/pull/1191) [`aaf903f`](https://github.com/eyaltoledano/claude-task-master/commit/aaf903ff2f606c779a22e9a4b240ab57b3683815) Thanks [@Crunchyman-ralph](https://github.com/Crunchyman-ralph)! - Fix cross-level task dependencies not being saved

  Fixes an issue where adding dependencies between subtasks and top-level tasks (e.g., `task-master add-dependency --id=2.2 --depends-on=11`) would report success but fail to persist the changes. Dependencies can now be created in both directions between any task levels.

## 0.28.0

### Minor Changes

- [#1273](https://github.com/eyaltoledano/claude-task-master/pull/1273) [`b43b7ce`](https://github.com/eyaltoledano/claude-task-master/commit/b43b7ce201625eee956fb2f8cd332f238bb78c21) Thanks [@ben-vargas](https://github.com/ben-vargas)! - Add Codex CLI provider with OAuth authentication
  - Added codex-cli provider for GPT-5 and GPT-5-Codex models (272K input / 128K output)
  - OAuth-first authentication via `codex login` - no API key required
  - Optional OPENAI_CODEX_API_KEY support
  - Codebase analysis capabilities automatically enabled
  - Command-specific settings and approval/sandbox modes

- [#1215](https://github.com/eyaltoledano/claude-task-master/pull/1215) [`0079b7d`](https://github.com/eyaltoledano/claude-task-master/commit/0079b7defdad550811f704c470fdd01955d91d4d) Thanks [@joedanz](https://github.com/joedanz)! - Add Cursor IDE custom slash command support

  Expose Task Master commands as Cursor slash commands by copying assets/claude/commands to .cursor/commands on profile add and cleaning up on remove.

- [#1246](https://github.com/eyaltoledano/claude-task-master/pull/1246) [`18aa416`](https://github.com/eyaltoledano/claude-task-master/commit/18aa416035f44345bde1c7321490345733a5d042) Thanks [@Crunchyman-ralph](https://github.com/Crunchyman-ralph)! - Added api keys page on docs website: docs.task-master.dev/getting-started/api-keys

- [#1246](https://github.com/eyaltoledano/claude-task-master/pull/1246) [`18aa416`](https://github.com/eyaltoledano/claude-task-master/commit/18aa416035f44345bde1c7321490345733a5d042) Thanks [@Crunchyman-ralph](https://github.com/Crunchyman-ralph)! - Move to AI SDK v5:
  - Works better with claude-code and gemini-cli as ai providers
  - Improved openai model family compatibility
  - Migrate ollama provider to v2
  - Closes #1223, #1013, #1161, #1174

- [#1262](https://github.com/eyaltoledano/claude-task-master/pull/1262) [`738ec51`](https://github.com/eyaltoledano/claude-task-master/commit/738ec51c049a295a12839b2dfddaf05e23b8fede) Thanks [@Crunchyman-ralph](https://github.com/Crunchyman-ralph)! - Migrate AI services to use generateObject for structured data generation

  This update migrates all AI service calls from generateText to generateObject, ensuring more reliable and structured responses across all commands.

  ### Key Changes:
  - **Unified AI Service**: Replaced separate generateText implementations with a single generateObjectService that handles structured data generation
  - **JSON Mode Support**: Added proper JSON mode configuration for providers that support it (OpenAI, Anthropic, Google, Groq)
  - **Schema Validation**: Integrated Zod schemas for all AI-generated content with automatic validation
  - **Provider Compatibility**: Maintained compatibility with all existing providers while leveraging their native structured output capabilities
  - **Improved Reliability**: Structured output generation reduces parsing errors and ensures consistent data formats

  ### Technical Improvements:
  - Centralized provider configuration in `ai-providers-unified.js`
  - Added `generateObject` support detection for each provider
  - Implemented proper error handling for schema validation failures
  - Maintained backward compatibility with existing prompt structures

  ### Bug Fixes:
  - Fixed subtask ID numbering issue where AI was generating inconsistent IDs (101-105, 601-603) instead of sequential numbering (1, 2, 3...)
  - Enhanced prompt instructions to enforce proper ID generation patterns
  - Ensured subtasks display correctly as X.1, X.2, X.3 format

  This migration improves the reliability and consistency of AI-generated content throughout the Task Master application.

- [#1112](https://github.com/eyaltoledano/claude-task-master/pull/1112) [`d67b81d`](https://github.com/eyaltoledano/claude-task-master/commit/d67b81d25ddd927fabb6f5deb368e8993519c541) Thanks [@olssonsten](https://github.com/olssonsten)! - Enhanced Roo Code profile with MCP timeout configuration for improved reliability during long-running AI operations. The Roo profile now automatically configures a 300-second timeout for MCP server operations, preventing timeouts during complex tasks like `parse-prd`, `expand-all`, `analyze-complexity`, and `research` operations. This change also replaces static MCP configuration files with programmatic generation for better maintainability.

  **What's New:**
  - 300-second timeout for MCP operations (up from default 60 seconds)
  - Programmatic MCP configuration generation (replaces static asset files)
  - Enhanced reliability for AI-powered operations
  - Consistent with other AI coding assistant profiles

  **Migration:** No user action required - existing Roo Code installations will automatically receive the enhanced MCP configuration on next initialization.

- [#1246](https://github.com/eyaltoledano/claude-task-master/pull/1246) [`986ac11`](https://github.com/eyaltoledano/claude-task-master/commit/986ac117aee00bcd3e6830a0f76e1ad6d10e0bca) Thanks [@Crunchyman-ralph](https://github.com/Crunchyman-ralph)! - Upgrade grok-cli ai provider to ai sdk v5

### Patch Changes

- [#1235](https://github.com/eyaltoledano/claude-task-master/pull/1235) [`aaacc3d`](https://github.com/eyaltoledano/claude-task-master/commit/aaacc3dae36247b4de72b2d2697f49e5df6d01e3) Thanks [@Crunchyman-ralph](https://github.com/Crunchyman-ralph)! - Improve `analyze-complexity` cli docs and `--research` flag documentation

- [#1251](https://github.com/eyaltoledano/claude-task-master/pull/1251) [`0b2c696`](https://github.com/eyaltoledano/claude-task-master/commit/0b2c6967c4605c33a100cff16f6ce8ff09ad06f0) Thanks [@Crunchyman-ralph](https://github.com/Crunchyman-ralph)! - Change parent task back to "pending" when all subtasks are in "pending" state

- [#1274](https://github.com/eyaltoledano/claude-task-master/pull/1274) [`4f984f8`](https://github.com/eyaltoledano/claude-task-master/commit/4f984f8a6965da9f9c7edd60ddfd6560ac022917) Thanks [@Crunchyman-ralph](https://github.com/Crunchyman-ralph)! - Do a quick fix on build

- [#1277](https://github.com/eyaltoledano/claude-task-master/pull/1277) [`7b5a7c4`](https://github.com/eyaltoledano/claude-task-master/commit/7b5a7c4495a68b782f7407fc5d0e0d3ae81f42f5) Thanks [@Crunchyman-ralph](https://github.com/Crunchyman-ralph)! - Fix MCP connection errors caused by deprecated generateTaskFiles calls. Resolves "Cannot read properties of null (reading 'toString')" errors when using MCP tools for task management operations.

- [#1276](https://github.com/eyaltoledano/claude-task-master/pull/1276) [`caee040`](https://github.com/eyaltoledano/claude-task-master/commit/caee040907f856d31a660171c9e6d966f23c632e) Thanks [@Crunchyman-ralph](https://github.com/Crunchyman-ralph)! - Fix MCP server error when file parameter not provided - now properly constructs default tasks.json path instead of failing with 'tasksJsonPath is required' error.

- [#1172](https://github.com/eyaltoledano/claude-task-master/pull/1172) [`b5fe723`](https://github.com/eyaltoledano/claude-task-master/commit/b5fe723f8ead928e9f2dbde13b833ee70ac3382d) Thanks [@jujax](https://github.com/jujax)! - Fix Claude Code settings validation for pathToClaudeCodeExecutable

- [#1192](https://github.com/eyaltoledano/claude-task-master/pull/1192) [`2b69936`](https://github.com/eyaltoledano/claude-task-master/commit/2b69936ee7b34346d6de5175af20e077359e2e2a) Thanks [@nukunga](https://github.com/nukunga)! - Fix sonar deep research model failing, should be called `sonar-deep-research`

- [#1270](https://github.com/eyaltoledano/claude-task-master/pull/1270) [`20004a3`](https://github.com/eyaltoledano/claude-task-master/commit/20004a39ea848f747e1ff48981bfe176554e4055) Thanks [@Crunchyman-ralph](https://github.com/Crunchyman-ralph)! - Fix complexity score not showing for `task-master show` and `task-master list`
  - Added complexity score on "next task" when running `task-master list`
  - Added colors to complexity to reflect complexity (easy, medium, hard)

## 0.28.0-rc.2

### Minor Changes

- [#1273](https://github.com/eyaltoledano/claude-task-master/pull/1273) [`b43b7ce`](https://github.com/eyaltoledano/claude-task-master/commit/b43b7ce201625eee956fb2f8cd332f238bb78c21) Thanks [@ben-vargas](https://github.com/ben-vargas)! - Add Codex CLI provider with OAuth authentication
  - Added codex-cli provider for GPT-5 and GPT-5-Codex models (272K input / 128K output)
  - OAuth-first authentication via `codex login` - no API key required
  - Optional OPENAI_CODEX_API_KEY support
  - Codebase analysis capabilities automatically enabled
  - Command-specific settings and approval/sandbox modes

### Patch Changes

- [#1277](https://github.com/eyaltoledano/claude-task-master/pull/1277) [`7b5a7c4`](https://github.com/eyaltoledano/claude-task-master/commit/7b5a7c4495a68b782f7407fc5d0e0d3ae81f42f5) Thanks [@Crunchyman-ralph](https://github.com/Crunchyman-ralph)! - Fix MCP connection errors caused by deprecated generateTaskFiles calls. Resolves "Cannot read properties of null (reading 'toString')" errors when using MCP tools for task management operations.

- [#1276](https://github.com/eyaltoledano/claude-task-master/pull/1276) [`caee040`](https://github.com/eyaltoledano/claude-task-master/commit/caee040907f856d31a660171c9e6d966f23c632e) Thanks [@Crunchyman-ralph](https://github.com/Crunchyman-ralph)! - Fix MCP server error when file parameter not provided - now properly constructs default tasks.json path instead of failing with 'tasksJsonPath is required' error.

## 0.28.0-rc.1

### Patch Changes

- [#1274](https://github.com/eyaltoledano/claude-task-master/pull/1274) [`4f984f8`](https://github.com/eyaltoledano/claude-task-master/commit/4f984f8a6965da9f9c7edd60ddfd6560ac022917) Thanks [@Crunchyman-ralph](https://github.com/Crunchyman-ralph)! - Do a quick fix on build

## 0.28.0-rc.0

### Minor Changes

- [#1215](https://github.com/eyaltoledano/claude-task-master/pull/1215) [`0079b7d`](https://github.com/eyaltoledano/claude-task-master/commit/0079b7defdad550811f704c470fdd01955d91d4d) Thanks [@joedanz](https://github.com/joedanz)! - Add Cursor IDE custom slash command support

  Expose Task Master commands as Cursor slash commands by copying assets/claude/commands to .cursor/commands on profile add and cleaning up on remove.

- [#1246](https://github.com/eyaltoledano/claude-task-master/pull/1246) [`18aa416`](https://github.com/eyaltoledano/claude-task-master/commit/18aa416035f44345bde1c7321490345733a5d042) Thanks [@Crunchyman-ralph](https://github.com/Crunchyman-ralph)! - Added api keys page on docs website: docs.task-master.dev/getting-started/api-keys

- [#1246](https://github.com/eyaltoledano/claude-task-master/pull/1246) [`18aa416`](https://github.com/eyaltoledano/claude-task-master/commit/18aa416035f44345bde1c7321490345733a5d042) Thanks [@Crunchyman-ralph](https://github.com/Crunchyman-ralph)! - Move to AI SDK v5:
  - Works better with claude-code and gemini-cli as ai providers
  - Improved openai model family compatibility
  - Migrate ollama provider to v2
  - Closes #1223, #1013, #1161, #1174

- [#1262](https://github.com/eyaltoledano/claude-task-master/pull/1262) [`738ec51`](https://github.com/eyaltoledano/claude-task-master/commit/738ec51c049a295a12839b2dfddaf05e23b8fede) Thanks [@Crunchyman-ralph](https://github.com/Crunchyman-ralph)! - Migrate AI services to use generateObject for structured data generation

  This update migrates all AI service calls from generateText to generateObject, ensuring more reliable and structured responses across all commands.

  ### Key Changes:
  - **Unified AI Service**: Replaced separate generateText implementations with a single generateObjectService that handles structured data generation
  - **JSON Mode Support**: Added proper JSON mode configuration for providers that support it (OpenAI, Anthropic, Google, Groq)
  - **Schema Validation**: Integrated Zod schemas for all AI-generated content with automatic validation
  - **Provider Compatibility**: Maintained compatibility with all existing providers while leveraging their native structured output capabilities
  - **Improved Reliability**: Structured output generation reduces parsing errors and ensures consistent data formats

  ### Technical Improvements:
  - Centralized provider configuration in `ai-providers-unified.js`
  - Added `generateObject` support detection for each provider
  - Implemented proper error handling for schema validation failures
  - Maintained backward compatibility with existing prompt structures

  ### Bug Fixes:
  - Fixed subtask ID numbering issue where AI was generating inconsistent IDs (101-105, 601-603) instead of sequential numbering (1, 2, 3...)
  - Enhanced prompt instructions to enforce proper ID generation patterns
  - Ensured subtasks display correctly as X.1, X.2, X.3 format

  This migration improves the reliability and consistency of AI-generated content throughout the Task Master application.

- [#1112](https://github.com/eyaltoledano/claude-task-master/pull/1112) [`d67b81d`](https://github.com/eyaltoledano/claude-task-master/commit/d67b81d25ddd927fabb6f5deb368e8993519c541) Thanks [@olssonsten](https://github.com/olssonsten)! - Enhanced Roo Code profile with MCP timeout configuration for improved reliability during long-running AI operations. The Roo profile now automatically configures a 300-second timeout for MCP server operations, preventing timeouts during complex tasks like `parse-prd`, `expand-all`, `analyze-complexity`, and `research` operations. This change also replaces static MCP configuration files with programmatic generation for better maintainability.

  **What's New:**
  - 300-second timeout for MCP operations (up from default 60 seconds)
  - Programmatic MCP configuration generation (replaces static asset files)
  - Enhanced reliability for AI-powered operations
  - Consistent with other AI coding assistant profiles

  **Migration:** No user action required - existing Roo Code installations will automatically receive the enhanced MCP configuration on next initialization.

- [#1246](https://github.com/eyaltoledano/claude-task-master/pull/1246) [`986ac11`](https://github.com/eyaltoledano/claude-task-master/commit/986ac117aee00bcd3e6830a0f76e1ad6d10e0bca) Thanks [@Crunchyman-ralph](https://github.com/Crunchyman-ralph)! - Upgrade grok-cli ai provider to ai sdk v5

### Patch Changes

- [#1235](https://github.com/eyaltoledano/claude-task-master/pull/1235) [`aaacc3d`](https://github.com/eyaltoledano/claude-task-master/commit/aaacc3dae36247b4de72b2d2697f49e5df6d01e3) Thanks [@Crunchyman-ralph](https://github.com/Crunchyman-ralph)! - Improve `analyze-complexity` cli docs and `--research` flag documentation

- [#1251](https://github.com/eyaltoledano/claude-task-master/pull/1251) [`0b2c696`](https://github.com/eyaltoledano/claude-task-master/commit/0b2c6967c4605c33a100cff16f6ce8ff09ad06f0) Thanks [@Crunchyman-ralph](https://github.com/Crunchyman-ralph)! - Change parent task back to "pending" when all subtasks are in "pending" state

- [#1172](https://github.com/eyaltoledano/claude-task-master/pull/1172) [`b5fe723`](https://github.com/eyaltoledano/claude-task-master/commit/b5fe723f8ead928e9f2dbde13b833ee70ac3382d) Thanks [@jujax](https://github.com/jujax)! - Fix Claude Code settings validation for pathToClaudeCodeExecutable

- [#1192](https://github.com/eyaltoledano/claude-task-master/pull/1192) [`2b69936`](https://github.com/eyaltoledano/claude-task-master/commit/2b69936ee7b34346d6de5175af20e077359e2e2a) Thanks [@nukunga](https://github.com/nukunga)! - Fix sonar deep research model failing, should be called `sonar-deep-research`

- [#1270](https://github.com/eyaltoledano/claude-task-master/pull/1270) [`20004a3`](https://github.com/eyaltoledano/claude-task-master/commit/20004a39ea848f747e1ff48981bfe176554e4055) Thanks [@Crunchyman-ralph](https://github.com/Crunchyman-ralph)! - Fix complexity score not showing for `task-master show` and `task-master list`
  - Added complexity score on "next task" when running `task-master list`
  - Added colors to complexity to reflect complexity (easy, medium, hard)

## 0.27.3

### Patch Changes

- [#1254](https://github.com/eyaltoledano/claude-task-master/pull/1254) [`af53525`](https://github.com/eyaltoledano/claude-task-master/commit/af53525cbc660a595b67d4bb90d906911c71f45d) Thanks [@Crunchyman-ralph](https://github.com/Crunchyman-ralph)! - Fixed issue where `tm show` command could not find subtasks using dotted notation IDs (e.g., '8.1').
  - The command now properly searches within parent task subtasks and returns the correct subtask information.

## 0.27.2

### Patch Changes

- [#1248](https://github.com/eyaltoledano/claude-task-master/pull/1248) [`044a7bf`](https://github.com/eyaltoledano/claude-task-master/commit/044a7bfc98049298177bc655cf341d7a8b6a0011) Thanks [@Crunchyman-ralph](https://github.com/Crunchyman-ralph)! - Fix set-status for subtasks:
  - Parent tasks are now set as `done` when subtasks are all `done`
  - Parent tasks are now set as `in-progress` when at least one subtask is `in-progress` or `done`

## 0.27.1

### Patch Changes

- [#1232](https://github.com/eyaltoledano/claude-task-master/pull/1232) [`f487736`](https://github.com/eyaltoledano/claude-task-master/commit/f487736670ef8c484059f676293777eabb249c9e) Thanks [@Crunchyman-ralph](https://github.com/Crunchyman-ralph)! - Fix module not found for new 0.27.0 release

- [#1233](https://github.com/eyaltoledano/claude-task-master/pull/1233) [`c911608`](https://github.com/eyaltoledano/claude-task-master/commit/c911608f60454253f4e024b57ca84e5a5a53f65c) Thanks [@Crunchyman-ralph](https://github.com/Crunchyman-ralph)! - Fix Zed MCP configuration by adding required "source" property
  - Add "source": "custom" property to task-master-ai server in Zed settings.json

## 0.27.1-rc.1

### Patch Changes

- [#1233](https://github.com/eyaltoledano/claude-task-master/pull/1233) [`1a18794`](https://github.com/eyaltoledano/claude-task-master/commit/1a1879483b86c118a4e46c02cbf4acebfcf6bcf9) Thanks [@Crunchyman-ralph](https://github.com/Crunchyman-ralph)! - One last testing final final

## 0.27.1-rc.0

### Patch Changes

- [#1232](https://github.com/eyaltoledano/claude-task-master/pull/1232) [`f487736`](https://github.com/eyaltoledano/claude-task-master/commit/f487736670ef8c484059f676293777eabb249c9e) Thanks [@Crunchyman-ralph](https://github.com/Crunchyman-ralph)! - Fix module not found for new 0.27.0 release

## 0.27.0

### Minor Changes

- [#1220](https://github.com/eyaltoledano/claude-task-master/pull/1220) [`4e12643`](https://github.com/eyaltoledano/claude-task-master/commit/4e126430a092fb54afb035514fb3d46115714f97) Thanks [@Crunchyman-ralph](https://github.com/Crunchyman-ralph)! - No longer need --package=task-master-ai in mcp server
  - A lot of users were having issues with Taskmaster and usually a simple fix was to remove --package from your mcp.json
  - we now bundle our whole package, so we no longer need the --package

- [#1200](https://github.com/eyaltoledano/claude-task-master/pull/1200) [`fce8414`](https://github.com/eyaltoledano/claude-task-master/commit/fce841490a9ebbf1801a42dd8a29397379cf1142) Thanks [@eyaltoledano](https://github.com/eyaltoledano)! - Add new `task-master start` command for automated task execution with Claude Code
  - You can now start working on tasks directly by running `task-master start <task-id>` which will automatically launch Claude Code with a comprehensive prompt containing all task details, implementation guidelines, and context.
  - `task-master start` will automatically detect next-task when no ID is provided.

- [#1200](https://github.com/eyaltoledano/claude-task-master/pull/1200) [`fce8414`](https://github.com/eyaltoledano/claude-task-master/commit/fce841490a9ebbf1801a42dd8a29397379cf1142) Thanks [@eyaltoledano](https://github.com/eyaltoledano)! - Move from javascript to typescript, not a full refactor but we now have a typescript environment and are moving our javascript commands slowly into typescript

- [#1200](https://github.com/eyaltoledano/claude-task-master/pull/1200) [`fce8414`](https://github.com/eyaltoledano/claude-task-master/commit/fce841490a9ebbf1801a42dd8a29397379cf1142) Thanks [@eyaltoledano](https://github.com/eyaltoledano)! - Add grok-cli as a provider with full codebase context support. You can now use Grok models (grok-2, grok-3, grok-4, etc.) with Task Master for AI operations that have access to your entire codebase context, enabling more informed task generation and PRD parsing.

  ## Setup Instructions
  1. **Get your Grok API key** from [console.x.ai](https://console.x.ai)
  2. **Set the environment variable**:
     ```bash
     export GROK_CLI_API_KEY="your-api-key-here"
     ```
  3. **Configure Task Master to use Grok**:
     ```bash
     task-master models --set-main grok-beta
     # or
     task-master models --set-research grok-beta
     # or
     task-master models --set-fallback grok-beta
     ```

  ## Key Features
  - **Full codebase context**: Grok models can analyze your entire project when generating tasks or parsing PRDs
  - **xAI model access**: Support for latest Grok models (grok-2, grok-3, grok-4, etc.)
  - **Code-aware task generation**: Create more accurate and contextual tasks based on your actual codebase
  - **Intelligent PRD parsing**: Parse requirements with understanding of your existing code structure

  ## Available Models
  - `grok-beta` - Latest Grok model with codebase context
  - `grok-vision-beta` - Grok with vision capabilities and codebase context

  The Grok CLI provider integrates with xAI's Grok models via grok-cli and can also use the local Grok CLI configuration file (`~/.grok/user-settings.json`) if available.

  ## Credits

  Built using the [grok-cli](https://github.com/superagent-ai/grok-cli) by Superagent AI for seamless integration with xAI's Grok models.

- [#1225](https://github.com/eyaltoledano/claude-task-master/pull/1225) [`a621ff0`](https://github.com/eyaltoledano/claude-task-master/commit/a621ff05eafb51a147a9aabd7b37ddc0e45b0869) Thanks [@Crunchyman-ralph](https://github.com/Crunchyman-ralph)! - Improve taskmaster ai provider defaults
  - moving from main anthropic 3.7 to anthropic sonnet 4
  - moving from fallback anthropic 3.5 to anthropic 3.7

- [#1217](https://github.com/eyaltoledano/claude-task-master/pull/1217) [`e6de285`](https://github.com/eyaltoledano/claude-task-master/commit/e6de285ceacb0a397e952a63435cd32a9c731515) Thanks [@Crunchyman-ralph](https://github.com/Crunchyman-ralph)! - @tm/cli: add auto-update functionality to every command

- [#1200](https://github.com/eyaltoledano/claude-task-master/pull/1200) [`fce8414`](https://github.com/eyaltoledano/claude-task-master/commit/fce841490a9ebbf1801a42dd8a29397379cf1142) Thanks [@eyaltoledano](https://github.com/eyaltoledano)! - Fix Grok model configuration validation and update deprecated Claude fallback model. Grok models now properly support their full 131K token capacity, and the fallback model has been upgraded to Claude Sonnet 4 for better performance and future compatibility.

## 0.27.0-rc.2

### Minor Changes

- [#1217](https://github.com/eyaltoledano/claude-task-master/pull/1217) [`e6de285`](https://github.com/eyaltoledano/claude-task-master/commit/e6de285ceacb0a397e952a63435cd32a9c731515) Thanks [@Crunchyman-ralph](https://github.com/Crunchyman-ralph)! - @tm/cli: add auto-update functionality to every command

## 0.27.0-rc.1

### Minor Changes

- [`255b9f0`](https://github.com/eyaltoledano/claude-task-master/commit/255b9f0334555b0063280abde701445cd62fa11b) Thanks [@Crunchyman-ralph](https://github.com/Crunchyman-ralph)! - Testing one more pre-release iteration

## 0.27.0-rc.0

### Minor Changes

- [#1213](https://github.com/eyaltoledano/claude-task-master/pull/1213) [`137ef36`](https://github.com/eyaltoledano/claude-task-master/commit/137ef362789a9cdfdb1925e35e0438c1fa6c69ee) Thanks [@Crunchyman-ralph](https://github.com/Crunchyman-ralph)! - Test out the RC

### Patch Changes

- Updated dependencies [[`137ef36`](https://github.com/eyaltoledano/claude-task-master/commit/137ef362789a9cdfdb1925e35e0438c1fa6c69ee)]:
  - @tm/cli@0.27.0-rc.0

## 0.26.0

### Minor Changes

- [#1133](https://github.com/eyaltoledano/claude-task-master/pull/1133) [`df26c65`](https://github.com/eyaltoledano/claude-task-master/commit/df26c65632000874a73504963b08f18c46283144) Thanks [@neonwatty](https://github.com/neonwatty)! - Restore Taskmaster claude-code commands and move clear commands under /remove to avoid collision with the claude-code /clear command.

- [#1163](https://github.com/eyaltoledano/claude-task-master/pull/1163) [`37af0f1`](https://github.com/eyaltoledano/claude-task-master/commit/37af0f191227a68d119b7f89a377bf932ee3ac66) Thanks [@Crunchyman-ralph](https://github.com/Crunchyman-ralph)! - Enhanced Gemini CLI provider with codebase-aware task generation

  Added automatic codebase analysis for Gemini CLI provider in parse-prd, and analyze-complexity, add-task, udpate-task, update, update-subtask commands
  When using Gemini CLI as the AI provider, Task Master now instructs the AI to analyze the project structure, existing implementations, and patterns before generating tasks or subtasks
  Tasks and subtasks generated by Claude Code are now informed by actual codebase analysis, resulting in more accurate and contextual outputs

- [#1165](https://github.com/eyaltoledano/claude-task-master/pull/1165) [`c4f92f6`](https://github.com/eyaltoledano/claude-task-master/commit/c4f92f6a0aee3435c56eb8d27d9aa9204284833e) Thanks [@Crunchyman-ralph](https://github.com/Crunchyman-ralph)! - Add configurable codebase analysis feature flag with multiple configuration sources

  Users can now control whether codebase analysis features (Claude Code and Gemini CLI integration) are enabled through environment variables, MCP configuration, or project config files.

  Priority order: .env > MCP session env > .taskmaster/config.json.

  Set `TASKMASTER_ENABLE_CODEBASE_ANALYSIS=false` in `.env` to disable codebase analysis prompts and tool integration.

- [#1135](https://github.com/eyaltoledano/claude-task-master/pull/1135) [`8783708`](https://github.com/eyaltoledano/claude-task-master/commit/8783708e5e3389890a78fcf685d3da0580e73b3f) Thanks [@mm-parthy](https://github.com/mm-parthy)! - feat(move): improve cross-tag move UX and safety
  - CLI: print "Next Steps" tips after cross-tag moves that used --ignore-dependencies (validate/fix guidance)
  - CLI: show dedicated help block on ID collisions (destination tag already has the ID)
  - Core: add structured suggestions to TASK_ALREADY_EXISTS errors
  - MCP: map ID collision errors to TASK_ALREADY_EXISTS and include suggestions
  - Tests: cover MCP options, error suggestions, CLI tips printing, and integration error payload suggestions

  ***

- [#1162](https://github.com/eyaltoledano/claude-task-master/pull/1162) [`4dad2fd`](https://github.com/eyaltoledano/claude-task-master/commit/4dad2fd613ceac56a65ae9d3c1c03092b8860ac9) Thanks [@Crunchyman-ralph](https://github.com/Crunchyman-ralph)! - Enhanced Claude Code and Google CLI integration with automatic codebase analysis for task operations

  When using Claude Code as the AI provider, task management commands now automatically analyze your codebase before generating or updating tasks. This provides more accurate, context-aware implementation details that align with your project's existing architecture and patterns.

  Commands contextualised:
  - add-task
  - update-subtask
  - update-task
  - update

### Patch Changes

- [#1135](https://github.com/eyaltoledano/claude-task-master/pull/1135) [`8783708`](https://github.com/eyaltoledano/claude-task-master/commit/8783708e5e3389890a78fcf685d3da0580e73b3f) Thanks [@mm-parthy](https://github.com/mm-parthy)! - docs(move): clarify cross-tag move docs; deprecate "force"; add explicit --with-dependencies/--ignore-dependencies examples

## 0.26.0-rc.1

### Minor Changes

- [#1165](https://github.com/eyaltoledano/claude-task-master/pull/1165) [`c4f92f6`](https://github.com/eyaltoledano/claude-task-master/commit/c4f92f6a0aee3435c56eb8d27d9aa9204284833e) Thanks [@Crunchyman-ralph](https://github.com/Crunchyman-ralph)! - Add configurable codebase analysis feature flag with multiple configuration sources

  Users can now control whether codebase analysis features (Claude Code and Gemini CLI integration) are enabled through environment variables, MCP configuration, or project config files.

  Priority order: .env > MCP session env > .taskmaster/config.json.

  Set `TASKMASTER_ENABLE_CODEBASE_ANALYSIS=false` in `.env` to disable codebase analysis prompts and tool integration.

## 0.26.0-rc.0

### Minor Changes

- [#1163](https://github.com/eyaltoledano/claude-task-master/pull/1163) [`37af0f1`](https://github.com/eyaltoledano/claude-task-master/commit/37af0f191227a68d119b7f89a377bf932ee3ac66) Thanks [@Crunchyman-ralph](https://github.com/Crunchyman-ralph)! - Enhanced Gemini CLI provider with codebase-aware task generation

  Added automatic codebase analysis for Gemini CLI provider in parse-prd, and analyze-complexity, add-task, udpate-task, update, update-subtask commands
  When using Gemini CLI as the AI provider, Task Master now instructs the AI to analyze the project structure, existing implementations, and patterns before generating tasks or subtasks
  Tasks and subtasks generated by Claude Code are now informed by actual codebase analysis, resulting in more accurate and contextual outputs

- [#1135](https://github.com/eyaltoledano/claude-task-master/pull/1135) [`8783708`](https://github.com/eyaltoledano/claude-task-master/commit/8783708e5e3389890a78fcf685d3da0580e73b3f) Thanks [@mm-parthy](https://github.com/mm-parthy)! - feat(move): improve cross-tag move UX and safety
  - CLI: print "Next Steps" tips after cross-tag moves that used --ignore-dependencies (validate/fix guidance)
  - CLI: show dedicated help block on ID collisions (destination tag already has the ID)
  - Core: add structured suggestions to TASK_ALREADY_EXISTS errors
  - MCP: map ID collision errors to TASK_ALREADY_EXISTS and include suggestions
  - Tests: cover MCP options, error suggestions, CLI tips printing, and integration error payload suggestions

  ***

- [#1162](https://github.com/eyaltoledano/claude-task-master/pull/1162) [`4dad2fd`](https://github.com/eyaltoledano/claude-task-master/commit/4dad2fd613ceac56a65ae9d3c1c03092b8860ac9) Thanks [@Crunchyman-ralph](https://github.com/Crunchyman-ralph)! - Enhanced Claude Code and Google CLI integration with automatic codebase analysis for task operations

  When using Claude Code as the AI provider, task management commands now automatically analyze your codebase before generating or updating tasks. This provides more accurate, context-aware implementation details that align with your project's existing architecture and patterns.

  Commands contextualised:
  - add-task
  - update-subtask
  - update-task
  - update

### Patch Changes

- [#1135](https://github.com/eyaltoledano/claude-task-master/pull/1135) [`8783708`](https://github.com/eyaltoledano/claude-task-master/commit/8783708e5e3389890a78fcf685d3da0580e73b3f) Thanks [@mm-parthy](https://github.com/mm-parthy)! - docs(move): clarify cross-tag move docs; deprecate "force"; add explicit --with-dependencies/--ignore-dependencies examples

## 0.25.1

### Patch Changes

- [#1152](https://github.com/eyaltoledano/claude-task-master/pull/1152) [`8933557`](https://github.com/eyaltoledano/claude-task-master/commit/89335578ffffc65504b2055c0c85aa7521e5e79b) Thanks [@ben-vargas](https://github.com/ben-vargas)! - fix(claude-code): prevent crash/hang when the optional `@anthropic-ai/claude-code` SDK is missing by guarding `AbortError instanceof` checks and adding explicit SDK presence checks in `doGenerate`/`doStream`. Also bump the optional dependency to `^1.0.88` for improved export consistency.

  Related to JSON truncation handling in #920; this change addresses a separate error-path crash reported in #1142.

- [#1151](https://github.com/eyaltoledano/claude-task-master/pull/1151) [`db720a9`](https://github.com/eyaltoledano/claude-task-master/commit/db720a954d390bb44838cd021b8813dde8f3d8de) Thanks [@Crunchyman-ralph](https://github.com/Crunchyman-ralph)! - Temporarily disable streaming for improved model compatibility - will be re-enabled in upcoming release

## 0.25.0

### Minor Changes

- [#1088](https://github.com/eyaltoledano/claude-task-master/pull/1088) [`04e11b5`](https://github.com/eyaltoledano/claude-task-master/commit/04e11b5e828597c0ba5b82ca7d5fb6f933e4f1e8) Thanks [@mm-parthy](https://github.com/mm-parthy)! - Add cross-tag task movement functionality for organizing tasks across different contexts.

  This feature enables moving tasks between different tags (contexts) in your project, making it easier to organize work across different branches, environments, or project phases.

  ## CLI Usage Examples

  Move a single task from one tag to another:

  ```bash
  # Move task 5 from backlog tag to in-progress tag
  task-master move --from=5 --from-tag=backlog --to-tag=feature-1

  # Move task with its dependencies
  task-master move --from=5 --from-tag=backlog --to-tag=feature-2 --with-dependencies

  # Move task without checking dependencies
  task-master move --from=5 --from-tag=backlog --to-tag=bug-3 --ignore-dependencies
  ```

  Move multiple tasks at once:

  ```bash
  # Move multiple tasks between tags
  task-master move --from=5,6,7 --from-tag=backlog --to-tag=bug-4 --with-dependencies
  ```

- [#1040](https://github.com/eyaltoledano/claude-task-master/pull/1040) [`fc47714`](https://github.com/eyaltoledano/claude-task-master/commit/fc477143400fd11d953727bf1b4277af5ad308d1) Thanks [@DomVidja](https://github.com/DomVidja)! - "Add Kilo Code profile integration with custom modes and MCP configuration"

- [#1054](https://github.com/eyaltoledano/claude-task-master/pull/1054) [`782728f`](https://github.com/eyaltoledano/claude-task-master/commit/782728ff95aa2e3b766d48273b57f6c6753e8573) Thanks [@martincik](https://github.com/martincik)! - Add compact mode --compact / -c flag to the `tm list` CLI command
  - outputs tasks in a minimal, git-style one-line format. This reduces verbose output from ~30+ lines of dashboards and tables to just 1 line per task, making it much easier to quickly scan available tasks.
    - Git-style format: ID STATUS TITLE (PRIORITY) → DEPS
    - Color-coded status, priority, and dependencies
    - Smart title truncation and dependency abbreviation
    - Subtask support with indentation
    - Full backward compatibility with existing list options

- [#1048](https://github.com/eyaltoledano/claude-task-master/pull/1048) [`e3ed4d7`](https://github.com/eyaltoledano/claude-task-master/commit/e3ed4d7c14b56894d7da675eb2b757423bea8f9d) Thanks [@joedanz](https://github.com/joedanz)! - Add CLI & MCP progress tracking for parse-prd command.

- [#1124](https://github.com/eyaltoledano/claude-task-master/pull/1124) [`95640dc`](https://github.com/eyaltoledano/claude-task-master/commit/95640dcde87ce7879858c0a951399fb49f3b6397) Thanks [@Crunchyman-ralph](https://github.com/Crunchyman-ralph)! - Add support for ollama `gpt-oss:20b` and `gpt-oss:120b`

- [#1123](https://github.com/eyaltoledano/claude-task-master/pull/1123) [`311b243`](https://github.com/eyaltoledano/claude-task-master/commit/311b2433e23c771c8d3a4d3f5ac577302b8321e5) Thanks [@Crunchyman-ralph](https://github.com/Crunchyman-ralph)! - Remove `clear` Taskmaster claude code commands since they were too close to the claude-code clear command

### Patch Changes

- [#1131](https://github.com/eyaltoledano/claude-task-master/pull/1131) [`3dee60d`](https://github.com/eyaltoledano/claude-task-master/commit/3dee60dc3d566e3cff650accb30f994b8bb3a15e) Thanks [@joedanz](https://github.com/joedanz)! - Update Cursor one-click install link to new URL format

- [#1088](https://github.com/eyaltoledano/claude-task-master/pull/1088) [`04e11b5`](https://github.com/eyaltoledano/claude-task-master/commit/04e11b5e828597c0ba5b82ca7d5fb6f933e4f1e8) Thanks [@mm-parthy](https://github.com/mm-parthy)! - Fix `add-tag --from-branch` command error where `projectRoot` was not properly referenced

  The command was failing with "projectRoot is not defined" error because the code was directly referencing `projectRoot` instead of `context.projectRoot` in the git repository checks. This fix corrects the variable references to use the proper context object.

## 0.25.0-rc.0

### Minor Changes

- [#1088](https://github.com/eyaltoledano/claude-task-master/pull/1088) [`04e11b5`](https://github.com/eyaltoledano/claude-task-master/commit/04e11b5e828597c0ba5b82ca7d5fb6f933e4f1e8) Thanks [@mm-parthy](https://github.com/mm-parthy)! - Add cross-tag task movement functionality for organizing tasks across different contexts.

  This feature enables moving tasks between different tags (contexts) in your project, making it easier to organize work across different branches, environments, or project phases.

  ## CLI Usage Examples

  Move a single task from one tag to another:

  ```bash
  # Move task 5 from backlog tag to in-progress tag
  task-master move --from=5 --from-tag=backlog --to-tag=feature-1

  # Move task with its dependencies
  task-master move --from=5 --from-tag=backlog --to-tag=feature-2 --with-dependencies

  # Move task without checking dependencies
  task-master move --from=5 --from-tag=backlog --to-tag=bug-3 --ignore-dependencies
  ```

  Move multiple tasks at once:

  ```bash
  # Move multiple tasks between tags
  task-master move --from=5,6,7 --from-tag=backlog --to-tag=bug-4 --with-dependencies
  ```

- [#1040](https://github.com/eyaltoledano/claude-task-master/pull/1040) [`fc47714`](https://github.com/eyaltoledano/claude-task-master/commit/fc477143400fd11d953727bf1b4277af5ad308d1) Thanks [@DomVidja](https://github.com/DomVidja)! - "Add Kilo Code profile integration with custom modes and MCP configuration"

- [#1054](https://github.com/eyaltoledano/claude-task-master/pull/1054) [`782728f`](https://github.com/eyaltoledano/claude-task-master/commit/782728ff95aa2e3b766d48273b57f6c6753e8573) Thanks [@martincik](https://github.com/martincik)! - Add compact mode --compact / -c flag to the `tm list` CLI command
  - outputs tasks in a minimal, git-style one-line format. This reduces verbose output from ~30+ lines of dashboards and tables to just 1 line per task, making it much easier to quickly scan available tasks.
    - Git-style format: ID STATUS TITLE (PRIORITY) → DEPS
    - Color-coded status, priority, and dependencies
    - Smart title truncation and dependency abbreviation
    - Subtask support with indentation
    - Full backward compatibility with existing list options

- [#1048](https://github.com/eyaltoledano/claude-task-master/pull/1048) [`e3ed4d7`](https://github.com/eyaltoledano/claude-task-master/commit/e3ed4d7c14b56894d7da675eb2b757423bea8f9d) Thanks [@joedanz](https://github.com/joedanz)! - Add CLI & MCP progress tracking for parse-prd command.

- [#1124](https://github.com/eyaltoledano/claude-task-master/pull/1124) [`95640dc`](https://github.com/eyaltoledano/claude-task-master/commit/95640dcde87ce7879858c0a951399fb49f3b6397) Thanks [@Crunchyman-ralph](https://github.com/Crunchyman-ralph)! - Add support for ollama `gpt-oss:20b` and `gpt-oss:120b`

- [#1123](https://github.com/eyaltoledano/claude-task-master/pull/1123) [`311b243`](https://github.com/eyaltoledano/claude-task-master/commit/311b2433e23c771c8d3a4d3f5ac577302b8321e5) Thanks [@Crunchyman-ralph](https://github.com/Crunchyman-ralph)! - Remove `clear` Taskmaster claude code commands since they were too close to the claude-code clear command

### Patch Changes

- [#1131](https://github.com/eyaltoledano/claude-task-master/pull/1131) [`3dee60d`](https://github.com/eyaltoledano/claude-task-master/commit/3dee60dc3d566e3cff650accb30f994b8bb3a15e) Thanks [@joedanz](https://github.com/joedanz)! - Update Cursor one-click install link to new URL format

- [#1088](https://github.com/eyaltoledano/claude-task-master/pull/1088) [`04e11b5`](https://github.com/eyaltoledano/claude-task-master/commit/04e11b5e828597c0ba5b82ca7d5fb6f933e4f1e8) Thanks [@mm-parthy](https://github.com/mm-parthy)! - Fix `add-tag --from-branch` command error where `projectRoot` was not properly referenced

  The command was failing with "projectRoot is not defined" error because the code was directly referencing `projectRoot` instead of `context.projectRoot` in the git repository checks. This fix corrects the variable references to use the proper context object.

## 0.24.0

### Minor Changes

- [#1098](https://github.com/eyaltoledano/claude-task-master/pull/1098) [`36468f3`](https://github.com/eyaltoledano/claude-task-master/commit/36468f3c93faf4035a5c442ccbc501077f3440f1) Thanks [@Crunchyman-ralph](https://github.com/Crunchyman-ralph)! - Enhanced Claude Code provider with codebase-aware task generation
  - Added automatic codebase analysis for Claude Code provider in `parse-prd`, `expand-task`, and `analyze-complexity` commands
  - When using Claude Code as the AI provider, Task Master now instructs the AI to analyze the project structure, existing implementations, and patterns before generating tasks or subtasks
  - Tasks and subtasks generated by Claude Code are now informed by actual codebase analysis, resulting in more accurate and contextual outputs

- [#1105](https://github.com/eyaltoledano/claude-task-master/pull/1105) [`75c514c`](https://github.com/eyaltoledano/claude-task-master/commit/75c514cf5b2ca47f95c0ad7fa92654a4f2a6be4b) Thanks [@Crunchyman-ralph](https://github.com/Crunchyman-ralph)! - Add GPT-5 support with proper parameter handling
  - Added GPT-5 model to supported models configuration with SWE score of 0.749

- [#1091](https://github.com/eyaltoledano/claude-task-master/pull/1091) [`4bb6370`](https://github.com/eyaltoledano/claude-task-master/commit/4bb63706b80c28d1b2d782ba868a725326f916c7) Thanks [@Crunchyman-ralph](https://github.com/Crunchyman-ralph)! - Add Claude Code subagent support with task-orchestrator, task-executor, and task-checker

  ## New Claude Code Agents

  Added specialized agents for Claude Code users to enable parallel task execution, intelligent task orchestration, and quality assurance:

  ### task-orchestrator

  Coordinates and manages the execution of Task Master tasks with intelligent dependency analysis:
  - Analyzes task dependencies to identify parallelizable work
  - Deploys multiple task-executor agents for concurrent execution
  - Monitors task completion and updates the dependency graph
  - Automatically identifies and starts newly unblocked tasks

  ### task-executor

  Handles the actual implementation of individual tasks:
  - Executes specific tasks identified by the orchestrator
  - Works on concrete implementation rather than planning
  - Updates task status and logs progress
  - Can work in parallel with other executors on independent tasks

  ### task-checker

  Verifies that completed tasks meet their specifications:
  - Reviews tasks marked as 'review' status
  - Validates implementation against requirements
  - Runs tests and checks for best practices
  - Ensures quality before marking tasks as 'done'

  ## Installation

  When using the Claude profile (`task-master rules add claude`), the agents are automatically installed to `.claude/agents/` directory.

  ## Usage Example

  ```bash
  # In Claude Code, after initializing a project with tasks:

  # Use task-orchestrator to analyze and coordinate work
  # The orchestrator will:
  # 1. Check task dependencies
  # 2. Identify tasks that can run in parallel
  # 3. Deploy executors for available work
  # 4. Monitor progress and deploy new executors as tasks complete

  # Use task-executor for specific task implementation
  # When the orchestrator identifies task 2.3 needs work:
  # The executor will implement that specific task
  ```

  ## Benefits
  - **Parallel Execution**: Multiple independent tasks can be worked on simultaneously
  - **Intelligent Scheduling**: Orchestrator understands dependencies and optimizes execution order
  - **Separation of Concerns**: Planning (orchestrator) is separated from execution (executor)
  - **Progress Tracking**: Real-time updates as tasks are completed
  - **Automatic Progression**: As tasks complete, newly unblocked tasks are automatically started

### Patch Changes

- [#1094](https://github.com/eyaltoledano/claude-task-master/pull/1094) [`4357af3`](https://github.com/eyaltoledano/claude-task-master/commit/4357af3f13859d90bca8795215e5d5f1d94abde5) Thanks [@Crunchyman-ralph](https://github.com/Crunchyman-ralph)! - Fix expand task generating unrelated generic subtasks

  Fixed an issue where `task-master expand` would generate generic authentication-related subtasks regardless of the parent task context when using complexity reports. The expansion now properly includes the parent task details alongside any expansion guidance.

- [#1079](https://github.com/eyaltoledano/claude-task-master/pull/1079) [`e495b2b`](https://github.com/eyaltoledano/claude-task-master/commit/e495b2b55950ee54c7d0f1817d8530e28bd79c05) Thanks [@Crunchyman-ralph](https://github.com/Crunchyman-ralph)! - Fix scope-up/down prompts to include all required fields for better AI model compatibility
  - Added missing `priority` field to scope adjustment prompts to prevent validation errors with Claude-code and other models
  - Ensures generated JSON includes all fields required by the schema

- [#1079](https://github.com/eyaltoledano/claude-task-master/pull/1079) [`e495b2b`](https://github.com/eyaltoledano/claude-task-master/commit/e495b2b55950ee54c7d0f1817d8530e28bd79c05) Thanks [@Crunchyman-ralph](https://github.com/Crunchyman-ralph)! - Fix MCP scope-up/down tools not finding tasks
  - Fixed task ID parsing in MCP layer - now correctly converts string IDs to numbers
  - scope_up_task and scope_down_task MCP tools now work properly

- [#1079](https://github.com/eyaltoledano/claude-task-master/pull/1079) [`e495b2b`](https://github.com/eyaltoledano/claude-task-master/commit/e495b2b55950ee54c7d0f1817d8530e28bd79c05) Thanks [@Crunchyman-ralph](https://github.com/Crunchyman-ralph)! - Improve AI provider compatibility for JSON generation
  - Fixed schema compatibility issues between Perplexity and OpenAI o3 models
  - Removed nullable/default modifiers from Zod schemas for broader compatibility
  - Added automatic JSON repair for malformed AI responses (handles cases like missing array values)
  - Perplexity now uses JSON mode for more reliable structured output
  - Post-processing handles default values separately from schema validation

## 0.24.0-rc.2

### Minor Changes

- [#1105](https://github.com/eyaltoledano/claude-task-master/pull/1105) [`75c514c`](https://github.com/eyaltoledano/claude-task-master/commit/75c514cf5b2ca47f95c0ad7fa92654a4f2a6be4b) Thanks [@Crunchyman-ralph](https://github.com/Crunchyman-ralph)! - Add GPT-5 support with proper parameter handling
  - Added GPT-5 model to supported models configuration with SWE score of 0.749

## 0.24.0-rc.1

### Minor Changes

- [#1093](https://github.com/eyaltoledano/claude-task-master/pull/1093) [`36468f3`](https://github.com/eyaltoledano/claude-task-master/commit/36468f3c93faf4035a5c442ccbc501077f3440f1) Thanks [@Crunchyman-ralph](https://github.com/Crunchyman-ralph)! - Enhanced Claude Code provider with codebase-aware task generation
  - Added automatic codebase analysis for Claude Code provider in `parse-prd`, `expand-task`, and `analyze-complexity` commands
  - When using Claude Code as the AI provider, Task Master now instructs the AI to analyze the project structure, existing implementations, and patterns before generating tasks or subtasks
  - Tasks and subtasks generated by Claude Code are now informed by actual codebase analysis, resulting in more accurate and contextual outputs

- [#1091](https://github.com/eyaltoledano/claude-task-master/pull/1091) [`4bb6370`](https://github.com/eyaltoledano/claude-task-master/commit/4bb63706b80c28d1b2d782ba868a725326f916c7) Thanks [@Crunchyman-ralph](https://github.com/Crunchyman-ralph)! - Add Claude Code subagent support with task-orchestrator, task-executor, and task-checker

  ## New Claude Code Agents

  Added specialized agents for Claude Code users to enable parallel task execution, intelligent task orchestration, and quality assurance:

  ### task-orchestrator

  Coordinates and manages the execution of Task Master tasks with intelligent dependency analysis:
  - Analyzes task dependencies to identify parallelizable work
  - Deploys multiple task-executor agents for concurrent execution
  - Monitors task completion and updates the dependency graph
  - Automatically identifies and starts newly unblocked tasks

  ### task-executor

  Handles the actual implementation of individual tasks:
  - Executes specific tasks identified by the orchestrator
  - Works on concrete implementation rather than planning
  - Updates task status and logs progress
  - Can work in parallel with other executors on independent tasks

  ### task-checker

  Verifies that completed tasks meet their specifications:
  - Reviews tasks marked as 'review' status
  - Validates implementation against requirements
  - Runs tests and checks for best practices
  - Ensures quality before marking tasks as 'done'

  ## Installation

  When using the Claude profile (`task-master rules add claude`), the agents are automatically installed to `.claude/agents/` directory.

  ## Usage Example

  ```bash
  # In Claude Code, after initializing a project with tasks:

  # Use task-orchestrator to analyze and coordinate work
  # The orchestrator will:
  # 1. Check task dependencies
  # 2. Identify tasks that can run in parallel
  # 3. Deploy executors for available work
  # 4. Monitor progress and deploy new executors as tasks complete

  # Use task-executor for specific task implementation
  # When the orchestrator identifies task 2.3 needs work:
  # The executor will implement that specific task
  ```

  ## Benefits
  - **Parallel Execution**: Multiple independent tasks can be worked on simultaneously
  - **Intelligent Scheduling**: Orchestrator understands dependencies and optimizes execution order
  - **Separation of Concerns**: Planning (orchestrator) is separated from execution (executor)
  - **Progress Tracking**: Real-time updates as tasks are completed
  - **Automatic Progression**: As tasks complete, newly unblocked tasks are automatically started

### Patch Changes

- [#1094](https://github.com/eyaltoledano/claude-task-master/pull/1094) [`4357af3`](https://github.com/eyaltoledano/claude-task-master/commit/4357af3f13859d90bca8795215e5d5f1d94abde5) Thanks [@Crunchyman-ralph](https://github.com/Crunchyman-ralph)! - Fix expand task generating unrelated generic subtasks

  Fixed an issue where `task-master expand` would generate generic authentication-related subtasks regardless of the parent task context when using complexity reports. The expansion now properly includes the parent task details alongside any expansion guidance.

## 0.23.1-rc.0

### Patch Changes

- [#1079](https://github.com/eyaltoledano/claude-task-master/pull/1079) [`e495b2b`](https://github.com/eyaltoledano/claude-task-master/commit/e495b2b55950ee54c7d0f1817d8530e28bd79c05) Thanks [@Crunchyman-ralph](https://github.com/Crunchyman-ralph)! - Fix scope-up/down prompts to include all required fields for better AI model compatibility
  - Added missing `priority` field to scope adjustment prompts to prevent validation errors with Claude-code and other models
  - Ensures generated JSON includes all fields required by the schema

- [#1079](https://github.com/eyaltoledano/claude-task-master/pull/1079) [`e495b2b`](https://github.com/eyaltoledano/claude-task-master/commit/e495b2b55950ee54c7d0f1817d8530e28bd79c05) Thanks [@Crunchyman-ralph](https://github.com/Crunchyman-ralph)! - Fix MCP scope-up/down tools not finding tasks
  - Fixed task ID parsing in MCP layer - now correctly converts string IDs to numbers
  - scope_up_task and scope_down_task MCP tools now work properly

- [#1079](https://github.com/eyaltoledano/claude-task-master/pull/1079) [`e495b2b`](https://github.com/eyaltoledano/claude-task-master/commit/e495b2b55950ee54c7d0f1817d8530e28bd79c05) Thanks [@Crunchyman-ralph](https://github.com/Crunchyman-ralph)! - Improve AI provider compatibility for JSON generation
  - Fixed schema compatibility issues between Perplexity and OpenAI o3 models
  - Removed nullable/default modifiers from Zod schemas for broader compatibility
  - Added automatic JSON repair for malformed AI responses (handles cases like missing array values)
  - Perplexity now uses JSON mode for more reliable structured output
  - Post-processing handles default values separately from schema validation

## 0.23.0

### Minor Changes

- [#1064](https://github.com/eyaltoledano/claude-task-master/pull/1064) [`53903f1`](https://github.com/eyaltoledano/claude-task-master/commit/53903f1e8eee23ac512eb13a6d81d8cbcfe658cb) Thanks [@eyaltoledano](https://github.com/eyaltoledano)! - Add new `scope-up` and `scope-down` commands for dynamic task complexity adjustment

  This release introduces two powerful new commands that allow you to dynamically adjust the complexity of your tasks and subtasks without recreating them from scratch.

  **New CLI Commands:**
  - `task-master scope-up` - Increase task complexity (add more detail, requirements, or implementation steps)
  - `task-master scope-down` - Decrease task complexity (simplify, remove unnecessary details, or streamline)

  **Key Features:**
  - **Multiple tasks**: Support comma-separated IDs to adjust multiple tasks at once (`--id=5,7,12`)
  - **Strength levels**: Choose adjustment intensity with `--strength=light|regular|heavy` (defaults to regular)
  - **Custom prompts**: Use `--prompt` flag to specify exactly how you want tasks adjusted
  - **MCP integration**: Available as `scope_up_task` and `scope_down_task` tools in Cursor and other MCP environments
  - **Smart context**: AI considers your project context and task dependencies when making adjustments

  **Usage Examples:**

  ```bash
  # Make a task more detailed
  task-master scope-up --id=5

  # Simplify multiple tasks with light touch
  task-master scope-down --id=10,11,12 --strength=light

  # Custom adjustment with specific instructions
  task-master scope-up --id=7 --prompt="Add more error handling and edge cases"
  ```

  **Why use this?**
  - **Iterative refinement**: Adjust task complexity as your understanding evolves
  - **Project phase adaptation**: Scale tasks up for implementation, down for planning
  - **Team coordination**: Adjust complexity based on team member experience levels
  - **Milestone alignment**: Fine-tune tasks to match project phase requirements

  Perfect for agile workflows where task requirements change as you learn more about the problem space.

### Patch Changes

- [#1063](https://github.com/eyaltoledano/claude-task-master/pull/1063) [`2ae6e7e`](https://github.com/eyaltoledano/claude-task-master/commit/2ae6e7e6be3605c3c4d353f34666e54750dba973) Thanks [@Crunchyman-ralph](https://github.com/Crunchyman-ralph)! - Fix for tasks not found when using string IDs

- [#1049](https://github.com/eyaltoledano/claude-task-master/pull/1049) [`45a14c3`](https://github.com/eyaltoledano/claude-task-master/commit/45a14c323d21071c15106335e89ad1f4a20976ab) Thanks [@ben-vargas](https://github.com/ben-vargas)! - Fix tag-specific complexity report detection in expand command

  The expand command now correctly finds and uses tag-specific complexity reports (e.g., `task-complexity-report_feature-xyz.json`) when operating in a tag context. Previously, it would always look for the generic `task-complexity-report.json` file due to a default value in the CLI option definition.

## 0.23.0-rc.2

### Minor Changes

- [#1064](https://github.com/eyaltoledano/claude-task-master/pull/1064) [`53903f1`](https://github.com/eyaltoledano/claude-task-master/commit/53903f1e8eee23ac512eb13a6d81d8cbcfe658cb) Thanks [@Crunchyman-ralph](https://github.com/Crunchyman-ralph)! - Add new `scope-up` and `scope-down` commands for dynamic task complexity adjustment

  This release introduces two powerful new commands that allow you to dynamically adjust the complexity of your tasks and subtasks without recreating them from scratch.

  **New CLI Commands:**
  - `task-master scope-up` - Increase task complexity (add more detail, requirements, or implementation steps)
  - `task-master scope-down` - Decrease task complexity (simplify, remove unnecessary details, or streamline)

  **Key Features:**
  - **Multiple tasks**: Support comma-separated IDs to adjust multiple tasks at once (`--id=5,7,12`)
  - **Strength levels**: Choose adjustment intensity with `--strength=light|regular|heavy` (defaults to regular)
  - **Custom prompts**: Use `--prompt` flag to specify exactly how you want tasks adjusted
  - **MCP integration**: Available as `scope_up_task` and `scope_down_task` tools in Cursor and other MCP environments
  - **Smart context**: AI considers your project context and task dependencies when making adjustments

  **Usage Examples:**

  ```bash
  # Make a task more detailed
  task-master scope-up --id=5

  # Simplify multiple tasks with light touch
  task-master scope-down --id=10,11,12 --strength=light

  # Custom adjustment with specific instructions
  task-master scope-up --id=7 --prompt="Add more error handling and edge cases"
  ```

  **Why use this?**
  - **Iterative refinement**: Adjust task complexity as your understanding evolves
  - **Project phase adaptation**: Scale tasks up for implementation, down for planning
  - **Team coordination**: Adjust complexity based on team member experience levels
  - **Milestone alignment**: Fine-tune tasks to match project phase requirements

  Perfect for agile workflows where task requirements change as you learn more about the problem space.

## 0.22.1-rc.1

### Patch Changes

- [#1069](https://github.com/eyaltoledano/claude-task-master/pull/1069) [`72ca68e`](https://github.com/eyaltoledano/claude-task-master/commit/72ca68edeb870ff7a3b0d2d632e09dae921dc16a) Thanks [@eyaltoledano](https://github.com/eyaltoledano)! - Add new `scope-up` and `scope-down` commands for dynamic task complexity adjustment

  This release introduces two powerful new commands that allow you to dynamically adjust the complexity of your tasks and subtasks without recreating them from scratch.

  **New CLI Commands:**
  - `task-master scope-up` - Increase task complexity (add more detail, requirements, or implementation steps)
  - `task-master scope-down` - Decrease task complexity (simplify, remove unnecessary details, or streamline)

  **Key Features:**
  - **Multiple tasks**: Support comma-separated IDs to adjust multiple tasks at once (`--id=5,7,12`)
  - **Strength levels**: Choose adjustment intensity with `--strength=light|regular|heavy` (defaults to regular)
  - **Custom prompts**: Use `--prompt` flag to specify exactly how you want tasks adjusted
  - **MCP integration**: Available as `scope_up_task` and `scope_down_task` tools in Cursor and other MCP environments
  - **Smart context**: AI considers your project context and task dependencies when making adjustments

  **Usage Examples:**

  ```bash
  # Make a task more detailed
  task-master scope-up --id=5

  # Simplify multiple tasks with light touch
  task-master scope-down --id=10,11,12 --strength=light

  # Custom adjustment with specific instructions
  task-master scope-up --id=7 --prompt="Add more error handling and edge cases"
  ```

  **Why use this?**
  - **Iterative refinement**: Adjust task complexity as your understanding evolves
  - **Project phase adaptation**: Scale tasks up for implementation, down for planning
  - **Team coordination**: Adjust complexity based on team member experience levels
  - **Milestone alignment**: Fine-tune tasks to match project phase requirements

  Perfect for agile workflows where task requirements change as you learn more about the problem space.

## 0.22.1-rc.0

### Patch Changes

- [#1063](https://github.com/eyaltoledano/claude-task-master/pull/1063) [`2ae6e7e`](https://github.com/eyaltoledano/claude-task-master/commit/2ae6e7e6be3605c3c4d353f34666e54750dba973) Thanks [@Crunchyman-ralph](https://github.com/Crunchyman-ralph)! - Fix for tasks not found when using string IDs

- [#1049](https://github.com/eyaltoledano/claude-task-master/pull/1049) [`45a14c3`](https://github.com/eyaltoledano/claude-task-master/commit/45a14c323d21071c15106335e89ad1f4a20976ab) Thanks [@ben-vargas](https://github.com/ben-vargas)! - Fix tag-specific complexity report detection in expand command

  The expand command now correctly finds and uses tag-specific complexity reports (e.g., `task-complexity-report_feature-xyz.json`) when operating in a tag context. Previously, it would always look for the generic `task-complexity-report.json` file due to a default value in the CLI option definition.

## 0.22.0

### Minor Changes

- [#1043](https://github.com/eyaltoledano/claude-task-master/pull/1043) [`dc44ed9`](https://github.com/eyaltoledano/claude-task-master/commit/dc44ed9de8a57aca5d39d3a87565568bd0a82068) Thanks [@Crunchyman-ralph](https://github.com/Crunchyman-ralph)! - Prompt to generate a complexity report when it is missing

- [#1032](https://github.com/eyaltoledano/claude-task-master/pull/1032) [`4423119`](https://github.com/eyaltoledano/claude-task-master/commit/4423119a5ec53958c9dffa8bf564da8be7a2827d) Thanks [@Crunchyman-ralph](https://github.com/Crunchyman-ralph)! - Add comprehensive Kiro IDE integration with autonomous task management hooks
  - **Kiro Profile**: Added full support for Kiro IDE with automatic installation of 7 Taskmaster agent hooks
  - **Hook-Driven Workflow**: Introduced natural language automation hooks that eliminate manual task status updates
  - **Automatic Hook Installation**: Hooks are now automatically copied to `.kiro/hooks/` when running `task-master rules add kiro`
  - **Language-Agnostic Support**: All hooks support multiple programming languages (JS, Python, Go, Rust, Java, etc.)
  - **Frontmatter Transformation**: Kiro rules use simplified `inclusion: always` format instead of Cursor's complex frontmatter
  - **Special Rule**: Added `taskmaster_hooks_workflow.md` that guides AI assistants to prefer hook-driven completion

  Key hooks included:
  - Task Dependency Auto-Progression: Automatically starts tasks when dependencies complete
  - Code Change Task Tracker: Updates task progress as you save files
  - Test Success Task Completer: Marks tasks done when tests pass
  - Daily Standup Assistant: Provides personalized task status summaries
  - PR Readiness Checker: Validates task completion before creating pull requests
  - Complexity Analyzer: Auto-expands complex tasks into manageable subtasks
  - Git Commit Task Linker: Links commits to tasks for better traceability

  This creates a truly autonomous development workflow where task management happens naturally as you code!

### Patch Changes

- [#1033](https://github.com/eyaltoledano/claude-task-master/pull/1033) [`7b90568`](https://github.com/eyaltoledano/claude-task-master/commit/7b9056832653464f934c91c22997077065d738c4) Thanks [@ben-vargas](https://github.com/ben-vargas)! - Fix compatibility with @google/gemini-cli-core v0.1.12+ by updating ai-sdk-provider-gemini-cli to v0.1.1.

- [#1038](https://github.com/eyaltoledano/claude-task-master/pull/1038) [`77cc5e4`](https://github.com/eyaltoledano/claude-task-master/commit/77cc5e4537397642f2664f61940a101433ee6fb4) Thanks [@Crunchyman-ralph](https://github.com/Crunchyman-ralph)! - Fix 'expand --all' and 'show' commands to correctly handle tag contexts for complexity reports and task display.

- [#1025](https://github.com/eyaltoledano/claude-task-master/pull/1025) [`8781794`](https://github.com/eyaltoledano/claude-task-master/commit/8781794c56d454697fc92c88a3925982d6b81205) Thanks [@joedanz](https://github.com/joedanz)! - Clean up remaining automatic task file generation calls

- [#1035](https://github.com/eyaltoledano/claude-task-master/pull/1035) [`fb7d588`](https://github.com/eyaltoledano/claude-task-master/commit/fb7d588137e8c53b0d0f54bd1dd8d387648583ee) Thanks [@Crunchyman-ralph](https://github.com/Crunchyman-ralph)! - Fix max_tokens limits for OpenRouter and Groq models
  - Add special handling in config-manager.js for custom OpenRouter models to use a conservative default of 32,768 max_tokens
  - Update qwen/qwen-turbo model max_tokens from 1,000,000 to 32,768 to match OpenRouter's actual limits
  - Fix moonshotai/kimi-k2-instruct max_tokens to 16,384 to match Groq's actual limit (fixes #1028)
  - This prevents "maximum context length exceeded" errors when using OpenRouter models not in our supported models list

- [#1027](https://github.com/eyaltoledano/claude-task-master/pull/1027) [`6ae66b2`](https://github.com/eyaltoledano/claude-task-master/commit/6ae66b2afbfe911340fa25e0236c3db83deaa7eb) Thanks [@andreswebs](https://github.com/andreswebs)! - Fix VSCode profile generation to use correct rule file names (using `.instructions.md` extension instead of `.md`) and front-matter properties (removing the unsupported `alwaysApply` property from instructions files' front-matter).

## 0.22.0-rc.1

### Minor Changes

- [#1043](https://github.com/eyaltoledano/claude-task-master/pull/1043) [`dc44ed9`](https://github.com/eyaltoledano/claude-task-master/commit/dc44ed9de8a57aca5d39d3a87565568bd0a82068) Thanks [@Crunchyman-ralph](https://github.com/Crunchyman-ralph)! - Prompt to generate a complexity report when it is missing

## 0.22.0-rc.0

### Minor Changes

- [#1032](https://github.com/eyaltoledano/claude-task-master/pull/1032) [`4423119`](https://github.com/eyaltoledano/claude-task-master/commit/4423119a5ec53958c9dffa8bf564da8be7a2827d) Thanks [@Crunchyman-ralph](https://github.com/Crunchyman-ralph)! - Add comprehensive Kiro IDE integration with autonomous task management hooks
  - **Kiro Profile**: Added full support for Kiro IDE with automatic installation of 7 Taskmaster agent hooks
  - **Hook-Driven Workflow**: Introduced natural language automation hooks that eliminate manual task status updates
  - **Automatic Hook Installation**: Hooks are now automatically copied to `.kiro/hooks/` when running `task-master rules add kiro`
  - **Language-Agnostic Support**: All hooks support multiple programming languages (JS, Python, Go, Rust, Java, etc.)
  - **Frontmatter Transformation**: Kiro rules use simplified `inclusion: always` format instead of Cursor's complex frontmatter
  - **Special Rule**: Added `taskmaster_hooks_workflow.md` that guides AI assistants to prefer hook-driven completion

  Key hooks included:
  - Task Dependency Auto-Progression: Automatically starts tasks when dependencies complete
  - Code Change Task Tracker: Updates task progress as you save files
  - Test Success Task Completer: Marks tasks done when tests pass
  - Daily Standup Assistant: Provides personalized task status summaries
  - PR Readiness Checker: Validates task completion before creating pull requests
  - Complexity Analyzer: Auto-expands complex tasks into manageable subtasks
  - Git Commit Task Linker: Links commits to tasks for better traceability

  This creates a truly autonomous development workflow where task management happens naturally as you code!

### Patch Changes

- [#1033](https://github.com/eyaltoledano/claude-task-master/pull/1033) [`7b90568`](https://github.com/eyaltoledano/claude-task-master/commit/7b9056832653464f934c91c22997077065d738c4) Thanks [@ben-vargas](https://github.com/ben-vargas)! - Fix compatibility with @google/gemini-cli-core v0.1.12+ by updating ai-sdk-provider-gemini-cli to v0.1.1.

- [#1038](https://github.com/eyaltoledano/claude-task-master/pull/1038) [`77cc5e4`](https://github.com/eyaltoledano/claude-task-master/commit/77cc5e4537397642f2664f61940a101433ee6fb4) Thanks [@Crunchyman-ralph](https://github.com/Crunchyman-ralph)! - Fix 'expand --all' and 'show' commands to correctly handle tag contexts for complexity reports and task display.

- [#1025](https://github.com/eyaltoledano/claude-task-master/pull/1025) [`8781794`](https://github.com/eyaltoledano/claude-task-master/commit/8781794c56d454697fc92c88a3925982d6b81205) Thanks [@joedanz](https://github.com/joedanz)! - Clean up remaining automatic task file generation calls

- [#1035](https://github.com/eyaltoledano/claude-task-master/pull/1035) [`fb7d588`](https://github.com/eyaltoledano/claude-task-master/commit/fb7d588137e8c53b0d0f54bd1dd8d387648583ee) Thanks [@Crunchyman-ralph](https://github.com/Crunchyman-ralph)! - Fix max_tokens limits for OpenRouter and Groq models
  - Add special handling in config-manager.js for custom OpenRouter models to use a conservative default of 32,768 max_tokens
  - Update qwen/qwen-turbo model max_tokens from 1,000,000 to 32,768 to match OpenRouter's actual limits
  - Fix moonshotai/kimi-k2-instruct max_tokens to 16,384 to match Groq's actual limit (fixes #1028)
  - This prevents "maximum context length exceeded" errors when using OpenRouter models not in our supported models list

- [#1027](https://github.com/eyaltoledano/claude-task-master/pull/1027) [`6ae66b2`](https://github.com/eyaltoledano/claude-task-master/commit/6ae66b2afbfe911340fa25e0236c3db83deaa7eb) Thanks [@andreswebs](https://github.com/andreswebs)! - Fix VSCode profile generation to use correct rule file names (using `.instructions.md` extension instead of `.md`) and front-matter properties (removing the unsupported `alwaysApply` property from instructions files' front-matter).

## 0.21.0

### Minor Changes

- [#1009](https://github.com/eyaltoledano/claude-task-master/pull/1009) [`9c58a92`](https://github.com/eyaltoledano/claude-task-master/commit/9c58a922436c0c5e7ff1b20ed2edbc269990c772) Thanks [@Crunchyman-ralph](https://github.com/Crunchyman-ralph)! - Add Kiro editor rule profile support
  - Add support for Kiro IDE with custom rule files and MCP configuration
  - Generate rule files in `.kiro/steering/` directory with markdown format
  - Include MCP server configuration with enhanced file inclusion patterns

- [#1009](https://github.com/eyaltoledano/claude-task-master/pull/1009) [`444aa5a`](https://github.com/eyaltoledano/claude-task-master/commit/444aa5ae1943ba72d012b3f01b1cc9362a328248) Thanks [@Crunchyman-ralph](https://github.com/Crunchyman-ralph)! - Created a comprehensive documentation site for Task Master AI. Visit https://docs.task-master.dev to explore guides, API references, and examples.

- [#1009](https://github.com/eyaltoledano/claude-task-master/pull/1009) [`58a301c`](https://github.com/eyaltoledano/claude-task-master/commit/58a301c380d18a9d9509137f3e989d24200a5faa) Thanks [@Crunchyman-ralph](https://github.com/Crunchyman-ralph)! - Complete Groq provider integration and add MoonshotAI Kimi K2 model support
  - Fixed Groq provider registration
  - Added Groq API key validation
  - Added GROQ_API_KEY to .env.example
  - Added moonshotai/kimi-k2-instruct model with $1/$3 per 1M token pricing and 16k max output

- [#1009](https://github.com/eyaltoledano/claude-task-master/pull/1009) [`b0e09c7`](https://github.com/eyaltoledano/claude-task-master/commit/b0e09c76ed73b00434ac95606679f570f1015a3d) Thanks [@Crunchyman-ralph](https://github.com/Crunchyman-ralph)! - feat: Add Zed editor rule profile with agent rules and MCP config
  - Resolves #637

- [#1009](https://github.com/eyaltoledano/claude-task-master/pull/1009) [`6c5e0f9`](https://github.com/eyaltoledano/claude-task-master/commit/6c5e0f97f8403c4da85c1abba31cb8b1789511a7) Thanks [@Crunchyman-ralph](https://github.com/Crunchyman-ralph)! - Add Amp rule profile with AGENT.md and MCP config

- [#1009](https://github.com/eyaltoledano/claude-task-master/pull/1009) [`444aa5a`](https://github.com/eyaltoledano/claude-task-master/commit/444aa5ae1943ba72d012b3f01b1cc9362a328248) Thanks [@Crunchyman-ralph](https://github.com/Crunchyman-ralph)! - Improve project root detection
  - No longer creates an infinite loop when unable to detect your code workspace

- [#1009](https://github.com/eyaltoledano/claude-task-master/pull/1009) [`36c4a7a`](https://github.com/eyaltoledano/claude-task-master/commit/36c4a7a86924c927ad7f86a4f891f66ad55eb4d2) Thanks [@Crunchyman-ralph](https://github.com/Crunchyman-ralph)! - Add OpenCode profile with AGENTS.md and MCP config
  - Resolves #965

### Patch Changes

- [#1009](https://github.com/eyaltoledano/claude-task-master/pull/1009) [`444aa5a`](https://github.com/eyaltoledano/claude-task-master/commit/444aa5ae1943ba72d012b3f01b1cc9362a328248) Thanks [@Crunchyman-ralph](https://github.com/Crunchyman-ralph)! - Make `task-master update` more reliable with AI responses

  The `update` command now handles AI responses more robustly. If the AI forgets to include certain task fields, the command will automatically fill in the missing data from your original tasks instead of failing. This means smoother bulk task updates without losing important information like IDs, dependencies, or completed subtasks.

- [#1009](https://github.com/eyaltoledano/claude-task-master/pull/1009) [`444aa5a`](https://github.com/eyaltoledano/claude-task-master/commit/444aa5ae1943ba72d012b3f01b1cc9362a328248) Thanks [@Crunchyman-ralph](https://github.com/Crunchyman-ralph)! - Fix subtask dependency validation when expanding tasks

  When using `task-master expand` to break down tasks into subtasks, dependencies between subtasks are now properly validated. Previously, subtasks with dependencies would fail validation. Now subtasks can correctly depend on their siblings within the same parent task.

- [#1009](https://github.com/eyaltoledano/claude-task-master/pull/1009) [`6d69d02`](https://github.com/eyaltoledano/claude-task-master/commit/6d69d02fe03edcc785380415995d5cfcdd97acbb) Thanks [@Crunchyman-ralph](https://github.com/Crunchyman-ralph)! - Prevent CLAUDE.md overwrite by using Claude Code's import feature
  - Task Master now creates its instructions in `.taskmaster/CLAUDE.md` instead of overwriting the user's `CLAUDE.md`
  - Adds an import section to the user's CLAUDE.md that references the Task Master instructions
  - Preserves existing user content in CLAUDE.md files
  - Provides clean uninstall that only removes Task Master's additions

  **Breaking Change**: Task Master instructions for Claude Code are now stored in `.taskmaster/CLAUDE.md` and imported into the main CLAUDE.md file. Users who previously had Task Master content directly in their CLAUDE.md will need to run `task-master rules remove claude` followed by `task-master rules add claude` to migrate to the new structure.

- [#1009](https://github.com/eyaltoledano/claude-task-master/pull/1009) [`fd005c4`](https://github.com/eyaltoledano/claude-task-master/commit/fd005c4c5481ffac58b11f01a448fa5b29056b8d) Thanks [@Crunchyman-ralph](https://github.com/Crunchyman-ralph)! - Implement Boundary-First Tag Resolution to ensure consistent and deterministic tag handling across CLI and MCP, resolving potential race conditions.

- [#1009](https://github.com/eyaltoledano/claude-task-master/pull/1009) [`444aa5a`](https://github.com/eyaltoledano/claude-task-master/commit/444aa5ae1943ba72d012b3f01b1cc9362a328248) Thanks [@Crunchyman-ralph](https://github.com/Crunchyman-ralph)! - Fix `task-master lang --setup` breaking when no language is defined, now defaults to English

- [#1009](https://github.com/eyaltoledano/claude-task-master/pull/1009) [`624922c`](https://github.com/eyaltoledano/claude-task-master/commit/624922ca598c4ce8afe9a5646ebb375d4616db63) Thanks [@Crunchyman-ralph](https://github.com/Crunchyman-ralph)! - Fix: show command no longer requires complexity report file to exist

  The `tm show` command was incorrectly requiring the complexity report file to exist even when not needed. Now it only validates the complexity report path when a custom report file is explicitly provided via the -r/--report option.

- [#1009](https://github.com/eyaltoledano/claude-task-master/pull/1009) [`858d4a1`](https://github.com/eyaltoledano/claude-task-master/commit/858d4a1c5486d20e7e3a8e37e3329d7fb8200310) Thanks [@Crunchyman-ralph](https://github.com/Crunchyman-ralph)! - Update VS Code profile with MCP config transformation

- [#1009](https://github.com/eyaltoledano/claude-task-master/pull/1009) [`0451ebc`](https://github.com/eyaltoledano/claude-task-master/commit/0451ebcc32cd7e9d395b015aaa8602c4734157e1) Thanks [@Crunchyman-ralph](https://github.com/Crunchyman-ralph)! - Fix MCP server error when retrieving tools and resources

- [#1009](https://github.com/eyaltoledano/claude-task-master/pull/1009) [`0a70ab6`](https://github.com/eyaltoledano/claude-task-master/commit/0a70ab6179cb2b5b4b2d9dc256a7a3b69a0e5dd6) Thanks [@Crunchyman-ralph](https://github.com/Crunchyman-ralph)! - Add MCP configuration support to Claude Code rules

- [#1009](https://github.com/eyaltoledano/claude-task-master/pull/1009) [`4629128`](https://github.com/eyaltoledano/claude-task-master/commit/4629128943f6283385f4762c09cf2752f855cc33) Thanks [@Crunchyman-ralph](https://github.com/Crunchyman-ralph)! - Fixed the comprehensive taskmaster system integration via custom slash commands with proper syntax
  - Provide claude clode with a complete set of of commands that can trigger task master events directly within Claude Code

- [#1009](https://github.com/eyaltoledano/claude-task-master/pull/1009) [`0886c83`](https://github.com/eyaltoledano/claude-task-master/commit/0886c83d0c678417c0313256a6dd96f7ee2c9ac6) Thanks [@Crunchyman-ralph](https://github.com/Crunchyman-ralph)! - Correct MCP server name and use 'Add to Cursor' button with updated placeholder keys.

- [#1009](https://github.com/eyaltoledano/claude-task-master/pull/1009) [`88c434a`](https://github.com/eyaltoledano/claude-task-master/commit/88c434a9393e429d9277f59b3e20f1005076bbe0) Thanks [@Crunchyman-ralph](https://github.com/Crunchyman-ralph)! - Add missing API keys to .env.example and README.md

## 0.21.0-rc.0

### Minor Changes

- [#1001](https://github.com/eyaltoledano/claude-task-master/pull/1001) [`75a36ea`](https://github.com/eyaltoledano/claude-task-master/commit/75a36ea99a1c738a555bdd4fe7c763d0c5925e37) Thanks [@Crunchyman-ralph](https://github.com/Crunchyman-ralph)! - Add Kiro editor rule profile support
  - Add support for Kiro IDE with custom rule files and MCP configuration
  - Generate rule files in `.kiro/steering/` directory with markdown format
  - Include MCP server configuration with enhanced file inclusion patterns

- [#1011](https://github.com/eyaltoledano/claude-task-master/pull/1011) [`3eb050a`](https://github.com/eyaltoledano/claude-task-master/commit/3eb050aaddb90fca1a04517e2ee24f73934323be) Thanks [@Crunchyman-ralph](https://github.com/Crunchyman-ralph)! - Created a comprehensive documentation site for Task Master AI. Visit https://docs.task-master.dev to explore guides, API references, and examples.

- [#978](https://github.com/eyaltoledano/claude-task-master/pull/978) [`fedfd6a`](https://github.com/eyaltoledano/claude-task-master/commit/fedfd6a0f41a78094f7ee7f69be689b699475a79) Thanks [@ben-vargas](https://github.com/ben-vargas)! - Complete Groq provider integration and add MoonshotAI Kimi K2 model support
  - Fixed Groq provider registration
  - Added Groq API key validation
  - Added GROQ_API_KEY to .env.example
  - Added moonshotai/kimi-k2-instruct model with $1/$3 per 1M token pricing and 16k max output

- [#974](https://github.com/eyaltoledano/claude-task-master/pull/974) [`5b0eda0`](https://github.com/eyaltoledano/claude-task-master/commit/5b0eda07f20a365aa2ec1736eed102bca81763a9) Thanks [@joedanz](https://github.com/joedanz)! - feat: Add Zed editor rule profile with agent rules and MCP config
  - Resolves #637

- [#973](https://github.com/eyaltoledano/claude-task-master/pull/973) [`6d05e86`](https://github.com/eyaltoledano/claude-task-master/commit/6d05e8622c1d761acef10414940ff9a766b3b57d) Thanks [@joedanz](https://github.com/joedanz)! - Add Amp rule profile with AGENT.md and MCP config

- [#1011](https://github.com/eyaltoledano/claude-task-master/pull/1011) [`3eb050a`](https://github.com/eyaltoledano/claude-task-master/commit/3eb050aaddb90fca1a04517e2ee24f73934323be) Thanks [@Crunchyman-ralph](https://github.com/Crunchyman-ralph)! - Improve project root detection
  - No longer creates an infinite loop when unable to detect your code workspace

- [#970](https://github.com/eyaltoledano/claude-task-master/pull/970) [`b87499b`](https://github.com/eyaltoledano/claude-task-master/commit/b87499b56e626001371a87ed56ffc72675d829f3) Thanks [@joedanz](https://github.com/joedanz)! - Add OpenCode profile with AGENTS.md and MCP config
  - Resolves #965

### Patch Changes

- [#1011](https://github.com/eyaltoledano/claude-task-master/pull/1011) [`3eb050a`](https://github.com/eyaltoledano/claude-task-master/commit/3eb050aaddb90fca1a04517e2ee24f73934323be) Thanks [@Crunchyman-ralph](https://github.com/Crunchyman-ralph)! - Make `task-master update` more reliable with AI responses

  The `update` command now handles AI responses more robustly. If the AI forgets to include certain task fields, the command will automatically fill in the missing data from your original tasks instead of failing. This means smoother bulk task updates without losing important information like IDs, dependencies, or completed subtasks.

- [#1011](https://github.com/eyaltoledano/claude-task-master/pull/1011) [`3eb050a`](https://github.com/eyaltoledano/claude-task-master/commit/3eb050aaddb90fca1a04517e2ee24f73934323be) Thanks [@Crunchyman-ralph](https://github.com/Crunchyman-ralph)! - Fix subtask dependency validation when expanding tasks

  When using `task-master expand` to break down tasks into subtasks, dependencies between subtasks are now properly validated. Previously, subtasks with dependencies would fail validation. Now subtasks can correctly depend on their siblings within the same parent task.

- [#949](https://github.com/eyaltoledano/claude-task-master/pull/949) [`f662654`](https://github.com/eyaltoledano/claude-task-master/commit/f662654afb8e7a230448655265d6f41adf6df62c) Thanks [@ben-vargas](https://github.com/ben-vargas)! - Prevent CLAUDE.md overwrite by using Claude Code's import feature
  - Task Master now creates its instructions in `.taskmaster/CLAUDE.md` instead of overwriting the user's `CLAUDE.md`
  - Adds an import section to the user's CLAUDE.md that references the Task Master instructions
  - Preserves existing user content in CLAUDE.md files
  - Provides clean uninstall that only removes Task Master's additions

  **Breaking Change**: Task Master instructions for Claude Code are now stored in `.taskmaster/CLAUDE.md` and imported into the main CLAUDE.md file. Users who previously had Task Master content directly in their CLAUDE.md will need to run `task-master rules remove claude` followed by `task-master rules add claude` to migrate to the new structure.

- [#943](https://github.com/eyaltoledano/claude-task-master/pull/943) [`f98df5c`](https://github.com/eyaltoledano/claude-task-master/commit/f98df5c0fdb253b2b55d4278c11d626529c4dba4) Thanks [@mm-parthy](https://github.com/mm-parthy)! - Implement Boundary-First Tag Resolution to ensure consistent and deterministic tag handling across CLI and MCP, resolving potential race conditions.

- [#1011](https://github.com/eyaltoledano/claude-task-master/pull/1011) [`3eb050a`](https://github.com/eyaltoledano/claude-task-master/commit/3eb050aaddb90fca1a04517e2ee24f73934323be) Thanks [@Crunchyman-ralph](https://github.com/Crunchyman-ralph)! - Fix `task-master lang --setup` breaking when no language is defined, now defaults to English

- [#979](https://github.com/eyaltoledano/claude-task-master/pull/979) [`ab2e946`](https://github.com/eyaltoledano/claude-task-master/commit/ab2e94608749a2f148118daa0443bd32bca6e7a1) Thanks [@ben-vargas](https://github.com/ben-vargas)! - Fix: show command no longer requires complexity report file to exist

  The `tm show` command was incorrectly requiring the complexity report file to exist even when not needed. Now it only validates the complexity report path when a custom report file is explicitly provided via the -r/--report option.

- [#971](https://github.com/eyaltoledano/claude-task-master/pull/971) [`5544222`](https://github.com/eyaltoledano/claude-task-master/commit/55442226d0aa4870470d2a9897f5538d6a0e329e) Thanks [@joedanz](https://github.com/joedanz)! - Update VS Code profile with MCP config transformation

- [#1002](https://github.com/eyaltoledano/claude-task-master/pull/1002) [`6d0654c`](https://github.com/eyaltoledano/claude-task-master/commit/6d0654cb4191cee794e1c8cbf2b92dc33d4fb410) Thanks [@Crunchyman-ralph](https://github.com/Crunchyman-ralph)! - Fix MCP server error when retrieving tools and resources

- [#980](https://github.com/eyaltoledano/claude-task-master/pull/980) [`cc4fe20`](https://github.com/eyaltoledano/claude-task-master/commit/cc4fe205fb468e7144c650acc92486df30731560) Thanks [@joedanz](https://github.com/joedanz)! - Add MCP configuration support to Claude Code rules

- [#968](https://github.com/eyaltoledano/claude-task-master/pull/968) [`7b4803a`](https://github.com/eyaltoledano/claude-task-master/commit/7b4803a479105691c7ed032fd878fe3d48d82724) Thanks [@Crunchyman-ralph](https://github.com/Crunchyman-ralph)! - Fixed the comprehensive taskmaster system integration via custom slash commands with proper syntax
  - Provide claude clode with a complete set of of commands that can trigger task master events directly within Claude Code

- [#995](https://github.com/eyaltoledano/claude-task-master/pull/995) [`b78de8d`](https://github.com/eyaltoledano/claude-task-master/commit/b78de8dbb4d6dc93b48e2f81c32960ef069736ed) Thanks [@joedanz](https://github.com/joedanz)! - Correct MCP server name and use 'Add to Cursor' button with updated placeholder keys.

- [#972](https://github.com/eyaltoledano/claude-task-master/pull/972) [`1c7badf`](https://github.com/eyaltoledano/claude-task-master/commit/1c7badff2f5c548bfa90a3b2634e63087a382a84) Thanks [@joedanz](https://github.com/joedanz)! - Add missing API keys to .env.example and README.md

## 0.20.0

### Minor Changes

- [#950](https://github.com/eyaltoledano/claude-task-master/pull/950) [`699e9ee`](https://github.com/eyaltoledano/claude-task-master/commit/699e9eefb5d687b256e9402d686bdd5e3a358b4a) Thanks [@ben-vargas](https://github.com/ben-vargas)! - Add support for xAI Grok 4 model
  - Add grok-4 model to xAI provider with $3/$15 per 1M token pricing
  - Enable main, fallback, and research roles for grok-4
  - Max tokens set to 131,072 (matching other xAI models)

- [#946](https://github.com/eyaltoledano/claude-task-master/pull/946) [`5f009a5`](https://github.com/eyaltoledano/claude-task-master/commit/5f009a5e1fc10e37be26f5135df4b7f44a9c5320) Thanks [@Crunchyman-ralph](https://github.com/Crunchyman-ralph)! - Add stricter validation and clearer feedback for task priority when adding new tasks
  - if a task priority is invalid, it will default to medium
  - made taks priority case-insensitive, essentially making HIGH and high the same value

- [#863](https://github.com/eyaltoledano/claude-task-master/pull/863) [`b530657`](https://github.com/eyaltoledano/claude-task-master/commit/b53065713c8da0ae6f18eb2655397aa975004923) Thanks [@OrenMe](https://github.com/OrenMe)! - Add support for MCP Sampling as AI provider, requires no API key, uses the client LLM provider

- [#930](https://github.com/eyaltoledano/claude-task-master/pull/930) [`98d1c97`](https://github.com/eyaltoledano/claude-task-master/commit/98d1c974361a56ddbeb772b1272986b9d3913459) Thanks [@OmarElKadri](https://github.com/OmarElKadri)! - Added Groq provider support

### Patch Changes

- [#958](https://github.com/eyaltoledano/claude-task-master/pull/958) [`6c88a4a`](https://github.com/eyaltoledano/claude-task-master/commit/6c88a4a749083e3bd2d073a9240799771774495a) Thanks [@Crunchyman-ralph](https://github.com/Crunchyman-ralph)! - Recover from `@anthropic-ai/claude-code` JSON truncation bug that caused Task Master to crash when handling large (>8 kB) structured responses. The CLI/SDK still truncates, but Task Master now detects the error, preserves buffered text, and returns a usable response instead of throwing.

- [#958](https://github.com/eyaltoledano/claude-task-master/pull/958) [`3334e40`](https://github.com/eyaltoledano/claude-task-master/commit/3334e409ae659d5223bb136ae23fd22c5e219073) Thanks [@Crunchyman-ralph](https://github.com/Crunchyman-ralph)! - Updating dependency ai-sdk-provider-gemini-cli to 0.0.4 to address breaking change Google made to Gemini CLI and add better 'api-key' in addition to 'gemini-api-key' AI-SDK compatibility.

- [#853](https://github.com/eyaltoledano/claude-task-master/pull/853) [`95c299d`](https://github.com/eyaltoledano/claude-task-master/commit/95c299df642bd8e6d75f8fa5110ac705bcc72edf) Thanks [@joedanz](https://github.com/joedanz)! - Unify and streamline profile system architecture for improved maintainability

## 0.20.0-rc.0

### Minor Changes

- [#950](https://github.com/eyaltoledano/claude-task-master/pull/950) [`699e9ee`](https://github.com/eyaltoledano/claude-task-master/commit/699e9eefb5d687b256e9402d686bdd5e3a358b4a) Thanks [@ben-vargas](https://github.com/ben-vargas)! - Add support for xAI Grok 4 model
  - Add grok-4 model to xAI provider with $3/$15 per 1M token pricing
  - Enable main, fallback, and research roles for grok-4
  - Max tokens set to 131,072 (matching other xAI models)

- [#946](https://github.com/eyaltoledano/claude-task-master/pull/946) [`5f009a5`](https://github.com/eyaltoledano/claude-task-master/commit/5f009a5e1fc10e37be26f5135df4b7f44a9c5320) Thanks [@Crunchyman-ralph](https://github.com/Crunchyman-ralph)! - Add stricter validation and clearer feedback for task priority when adding new tasks
  - if a task priority is invalid, it will default to medium
  - made taks priority case-insensitive, essentially making HIGH and high the same value

- [#863](https://github.com/eyaltoledano/claude-task-master/pull/863) [`b530657`](https://github.com/eyaltoledano/claude-task-master/commit/b53065713c8da0ae6f18eb2655397aa975004923) Thanks [@OrenMe](https://github.com/OrenMe)! - Add support for MCP Sampling as AI provider, requires no API key, uses the client LLM provider

- [#930](https://github.com/eyaltoledano/claude-task-master/pull/930) [`98d1c97`](https://github.com/eyaltoledano/claude-task-master/commit/98d1c974361a56ddbeb772b1272986b9d3913459) Thanks [@OmarElKadri](https://github.com/OmarElKadri)! - Added Groq provider support

### Patch Changes

- [#916](https://github.com/eyaltoledano/claude-task-master/pull/916) [`6c88a4a`](https://github.com/eyaltoledano/claude-task-master/commit/6c88a4a749083e3bd2d073a9240799771774495a) Thanks [@Crunchyman-ralph](https://github.com/Crunchyman-ralph)! - Recover from `@anthropic-ai/claude-code` JSON truncation bug that caused Task Master to crash when handling large (>8 kB) structured responses. The CLI/SDK still truncates, but Task Master now detects the error, preserves buffered text, and returns a usable response instead of throwing.

- [#916](https://github.com/eyaltoledano/claude-task-master/pull/916) [`3334e40`](https://github.com/eyaltoledano/claude-task-master/commit/3334e409ae659d5223bb136ae23fd22c5e219073) Thanks [@Crunchyman-ralph](https://github.com/Crunchyman-ralph)! - Updating dependency ai-sdk-provider-gemini-cli to 0.0.4 to address breaking change Google made to Gemini CLI and add better 'api-key' in addition to 'gemini-api-key' AI-SDK compatibility.

- [#853](https://github.com/eyaltoledano/claude-task-master/pull/853) [`95c299d`](https://github.com/eyaltoledano/claude-task-master/commit/95c299df642bd8e6d75f8fa5110ac705bcc72edf) Thanks [@joedanz](https://github.com/joedanz)! - Unify and streamline profile system architecture for improved maintainability

## 0.19.0

### Minor Changes

- [#897](https://github.com/eyaltoledano/claude-task-master/pull/897) [`dd96f51`](https://github.com/eyaltoledano/claude-task-master/commit/dd96f51179d9901f6ae854b0c60f0bcc8c13ae0d) Thanks [@ben-vargas](https://github.com/ben-vargas)! - Adds support for gemini-cli as a provider, enabling free or subscription use through Google Accounts and paid Gemini Cloud Assist (GCA) subscriptions.

- [#884](https://github.com/eyaltoledano/claude-task-master/pull/884) [`5eafc5e`](https://github.com/eyaltoledano/claude-task-master/commit/5eafc5ea112c91326bb8abda7a78d7c2a4fa16a1) Thanks [@geoh](https://github.com/geoh)! - Added option for the AI to determine the number of tasks required based entirely on complexity

- [#872](https://github.com/eyaltoledano/claude-task-master/pull/872) [`f7fbdd6`](https://github.com/eyaltoledano/claude-task-master/commit/f7fbdd6755c4a1ee3ab2a3f435961f249fa19c15) Thanks [@geoh](https://github.com/geoh)! - Add advanced settings for Claude Code AI Provider

- [#870](https://github.com/eyaltoledano/claude-task-master/pull/870) [`6fd5e23`](https://github.com/eyaltoledano/claude-task-master/commit/6fd5e23396a7e348ea2300e67cbd0c97141c081f) Thanks [@nishedcob](https://github.com/nishedcob)! - Include additional Anthropic models running on Bedrock in what is supported

- [#510](https://github.com/eyaltoledano/claude-task-master/pull/510) [`c99df64`](https://github.com/eyaltoledano/claude-task-master/commit/c99df64f651fb40bae5d7979ee2b2428586f44d3) Thanks [@shenysun](https://github.com/shenysun)! - Add support for custom response language

### Patch Changes

- [#892](https://github.com/eyaltoledano/claude-task-master/pull/892) [`56a415e`](https://github.com/eyaltoledano/claude-task-master/commit/56a415ef795c5aa0e52e7419af8d4f4862611a8c) Thanks [@joedanz](https://github.com/joedanz)! - Ensure projectRoot is a string (potential WSL fix)

- [#856](https://github.com/eyaltoledano/claude-task-master/pull/856) [`43e0025`](https://github.com/eyaltoledano/claude-task-master/commit/43e0025f4c5870a3c56682cbb8fe0348d711953b) Thanks [@mm-parthy](https://github.com/mm-parthy)! - Fix bulk update tag corruption in tagged task lists

- [#857](https://github.com/eyaltoledano/claude-task-master/pull/857) [`598e687`](https://github.com/eyaltoledano/claude-task-master/commit/598e687067d1af44f1a9916266ae94af3e752067) Thanks [@mm-parthy](https://github.com/mm-parthy)! - Fix expand-task to use tag-specific complexity reports

  The expand-task function now correctly uses complexity reports specific to the current tag context (e.g., task-complexity-report_feature-branch.json) instead of always using the default task-complexity-report.json file. This enables proper task expansion behavior when working with multiple tag contexts.

- [#855](https://github.com/eyaltoledano/claude-task-master/pull/855) [`e4456b1`](https://github.com/eyaltoledano/claude-task-master/commit/e4456b11bc3ae46e120d244fc32c1807a8a58a57) Thanks [@joedanz](https://github.com/joedanz)! - Fix .gitignore missing trailing newline during project initialization

- [#846](https://github.com/eyaltoledano/claude-task-master/pull/846) [`59a4ec9`](https://github.com/eyaltoledano/claude-task-master/commit/59a4ec9e1a452079e5c78c00428d140f13a1c8f6) Thanks [@joedanz](https://github.com/joedanz)! - Default to Cursor profile for MCP init when no rules specified

- [#852](https://github.com/eyaltoledano/claude-task-master/pull/852) [`f38abd6`](https://github.com/eyaltoledano/claude-task-master/commit/f38abd68436ea5d093b2e22c2b8520b6e6906251) Thanks [@hrmshandy](https://github.com/hrmshandy)! - fixes a critical issue where subtask generation fails on gemini-2.5-pro unless explicitly prompted to return 'details' field as a string not an object

- [#908](https://github.com/eyaltoledano/claude-task-master/pull/908) [`24e9206`](https://github.com/eyaltoledano/claude-task-master/commit/24e9206da0d5d3f2f7819ed94fa0c9b459fc9f9b) Thanks [@joedanz](https://github.com/joedanz)! - Fix rules command to use reliable project root detection like other commands

## 0.18.0

### Minor Changes

- [#840](https://github.com/eyaltoledano/claude-task-master/pull/840) [`b40139c`](https://github.com/eyaltoledano/claude-task-master/commit/b40139ca0517fd76aea4f41d0ed4c10e658a5d2b) Thanks [@Crunchyman-ralph](https://github.com/Crunchyman-ralph)! - Can now configure baseURL of provider with `<PROVIDER>_BASE_URL`
  - For example:
    - `OPENAI_BASE_URL`

- [#840](https://github.com/eyaltoledano/claude-task-master/pull/840) [`b40139c`](https://github.com/eyaltoledano/claude-task-master/commit/b40139ca0517fd76aea4f41d0ed4c10e658a5d2b) Thanks [@Crunchyman-ralph](https://github.com/Crunchyman-ralph)! - Added comprehensive rule profile management:

  **New Profile Support**: Added comprehensive IDE profile support with eight specialized profiles: Claude Code, Cline, Codex, Cursor, Roo, Trae, VS Code, and Windsurf. Each profile is optimized for its respective IDE with appropriate mappings and configuration.
  **Initialization**: You can now specify which rule profiles to include at project initialization using `--rules <profiles>` or `-r <profiles>` (e.g., `task-master init -r cursor,roo`). Only the selected profiles and configuration are included.
  **Add/Remove Commands**: `task-master rules add <profiles>` and `task-master rules remove <profiles>` let you manage specific rule profiles and MCP config after initialization, supporting multiple profiles at once.
  **Interactive Setup**: `task-master rules setup` launches an interactive prompt to select which rule profiles to add to your project. This does **not** re-initialize your project or affect shell aliases; it only manages rules.
  **Selective Removal**: Rules removal intelligently preserves existing non-Task Master rules and files and only removes Task Master-specific rules. Profile directories are only removed when completely empty and all conditions are met (no existing rules, no other files/folders, MCP config completely removed).
  **Safety Features**: Confirmation messages clearly explain that only Task Master-specific rules and MCP configurations will be removed, while preserving existing custom rules and other files.
  **Robust Validation**: Includes comprehensive checks for array types in MCP config processing and error handling throughout the rules management system.

  This enables more flexible, rule-specific project setups with intelligent cleanup that preserves user customizations while safely managing Task Master components.
  - Resolves #338

- [#840](https://github.com/eyaltoledano/claude-task-master/pull/840) [`b40139c`](https://github.com/eyaltoledano/claude-task-master/commit/b40139ca0517fd76aea4f41d0ed4c10e658a5d2b) Thanks [@Crunchyman-ralph](https://github.com/Crunchyman-ralph)! - Make task-master more compatible with the "o" family models of OpenAI

  Now works well with:
  - o3
  - o3-mini
  - etc.

- [#840](https://github.com/eyaltoledano/claude-task-master/pull/840) [`b40139c`](https://github.com/eyaltoledano/claude-task-master/commit/b40139ca0517fd76aea4f41d0ed4c10e658a5d2b) Thanks [@Crunchyman-ralph](https://github.com/Crunchyman-ralph)! - Add better support for python projects by adding `pyproject.toml` as a projectRoot marker

- [#840](https://github.com/eyaltoledano/claude-task-master/pull/840) [`b40139c`](https://github.com/eyaltoledano/claude-task-master/commit/b40139ca0517fd76aea4f41d0ed4c10e658a5d2b) Thanks [@Crunchyman-ralph](https://github.com/Crunchyman-ralph)! - - **Git Worktree Detection:**
  - Now properly skips Git initialization when inside existing Git worktree
  - Prevents accidental nested repository creation
  - **Flag System Overhaul:**
    - `--git`/`--no-git` controls repository initialization
    - `--aliases`/`--no-aliases` consistently manages shell alias creation
    - `--git-tasks`/`--no-git-tasks` controls whether task files are stored in Git
    - `--dry-run` accurately previews all initialization behaviors
  - **GitTasks Functionality:**
    - New `--git-tasks` flag includes task files in Git (comments them out in .gitignore)
    - New `--no-git-tasks` flag excludes task files from Git (default behavior)
    - Supports both CLI and MCP interfaces with proper parameter passing

  **Implementation Details:**
  - Added explicit Git worktree detection before initialization
  - Refactored flag processing to ensure consistent behavior
  - Fixes #734

- [#840](https://github.com/eyaltoledano/claude-task-master/pull/840) [`b40139c`](https://github.com/eyaltoledano/claude-task-master/commit/b40139ca0517fd76aea4f41d0ed4c10e658a5d2b) Thanks [@Crunchyman-ralph](https://github.com/Crunchyman-ralph)! - Add Claude Code provider support

  Introduces a new provider that enables using Claude models (Opus and Sonnet) through the Claude Code CLI without requiring an API key.

  Key features:
  - New claude-code provider with support for opus and sonnet models
  - No API key required - uses local Claude Code CLI installation
  - Optional dependency - won't affect users who don't need Claude Code
  - Lazy loading ensures the provider only loads when requested
  - Full integration with existing Task Master commands and workflows
  - Comprehensive test coverage for reliability
  - New --claude-code flag for the models command

  Users can now configure Claude Code models with:
  task-master models --set-main sonnet --claude-code
  task-master models --set-research opus --claude-code

  The @anthropic-ai/claude-code package is optional and won't be installed unless explicitly needed.

### Patch Changes

- [#840](https://github.com/eyaltoledano/claude-task-master/pull/840) [`b40139c`](https://github.com/eyaltoledano/claude-task-master/commit/b40139ca0517fd76aea4f41d0ed4c10e658a5d2b) Thanks [@Crunchyman-ralph](https://github.com/Crunchyman-ralph)! - Fix expand command preserving tagged task structure and preventing data corruption
  - Enhance E2E tests with comprehensive tag-aware expand testing to verify tag corruption fix
  - Add new test section for feature-expand tag creation and testing during expand operations
  - Verify tag preservation during expand, force expand, and expand --all operations
  - Test that master tag remains intact while feature-expand tag receives subtasks correctly
  - Fix file path references to use correct .taskmaster/config.json and .taskmaster/tasks/tasks.json locations
  - All tag corruption verification tests pass successfully, confirming the expand command tag corruption bug fix works as expected

- [#840](https://github.com/eyaltoledano/claude-task-master/pull/840) [`b40139c`](https://github.com/eyaltoledano/claude-task-master/commit/b40139ca0517fd76aea4f41d0ed4c10e658a5d2b) Thanks [@Crunchyman-ralph](https://github.com/Crunchyman-ralph)! - Fix Cursor deeplink installation by providing copy-paste instructions for GitHub compatibility

- [#840](https://github.com/eyaltoledano/claude-task-master/pull/840) [`b40139c`](https://github.com/eyaltoledano/claude-task-master/commit/b40139ca0517fd76aea4f41d0ed4c10e658a5d2b) Thanks [@Crunchyman-ralph](https://github.com/Crunchyman-ralph)! - Call rules interactive setup during init

- [#840](https://github.com/eyaltoledano/claude-task-master/pull/840) [`b40139c`](https://github.com/eyaltoledano/claude-task-master/commit/b40139ca0517fd76aea4f41d0ed4c10e658a5d2b) Thanks [@Crunchyman-ralph](https://github.com/Crunchyman-ralph)! - Update o3 model price

- [#840](https://github.com/eyaltoledano/claude-task-master/pull/840) [`b40139c`](https://github.com/eyaltoledano/claude-task-master/commit/b40139ca0517fd76aea4f41d0ed4c10e658a5d2b) Thanks [@Crunchyman-ralph](https://github.com/Crunchyman-ralph)! - Improves Amazon Bedrock support

- [#840](https://github.com/eyaltoledano/claude-task-master/pull/840) [`b40139c`](https://github.com/eyaltoledano/claude-task-master/commit/b40139ca0517fd76aea4f41d0ed4c10e658a5d2b) Thanks [@Crunchyman-ralph](https://github.com/Crunchyman-ralph)! - Fix issues with task creation/update where subtasks are being created like id: <parent_task>.<subtask> instead if just id: <subtask>

- [#840](https://github.com/eyaltoledano/claude-task-master/pull/840) [`b40139c`](https://github.com/eyaltoledano/claude-task-master/commit/b40139ca0517fd76aea4f41d0ed4c10e658a5d2b) Thanks [@Crunchyman-ralph](https://github.com/Crunchyman-ralph)! - Fixes issue with expand CLI command "Complexity report not found"
  - Closes #735
  - Closes #728

- [#840](https://github.com/eyaltoledano/claude-task-master/pull/840) [`b40139c`](https://github.com/eyaltoledano/claude-task-master/commit/b40139ca0517fd76aea4f41d0ed4c10e658a5d2b) Thanks [@Crunchyman-ralph](https://github.com/Crunchyman-ralph)! - Store tasks in Git by default

- [#840](https://github.com/eyaltoledano/claude-task-master/pull/840) [`b40139c`](https://github.com/eyaltoledano/claude-task-master/commit/b40139ca0517fd76aea4f41d0ed4c10e658a5d2b) Thanks [@Crunchyman-ralph](https://github.com/Crunchyman-ralph)! - Improve provider validation system with clean constants structure
  - **Fixed "Invalid provider hint" errors**: Resolved validation failures for Azure, Vertex, and Bedrock providers
  - **Improved search UX**: Integrated search for better model discovery with real-time filtering
  - **Better organization**: Moved custom provider options to bottom of model selection with clear section separators

  This change ensures all custom providers (Azure, Vertex, Bedrock, OpenRouter, Ollama) work correctly in `task-master models --setup`

- [#840](https://github.com/eyaltoledano/claude-task-master/pull/840) [`b40139c`](https://github.com/eyaltoledano/claude-task-master/commit/b40139ca0517fd76aea4f41d0ed4c10e658a5d2b) Thanks [@Crunchyman-ralph](https://github.com/Crunchyman-ralph)! - Fix weird `task-master init` bug when using in certain environments

- [#840](https://github.com/eyaltoledano/claude-task-master/pull/840) [`b40139c`](https://github.com/eyaltoledano/claude-task-master/commit/b40139ca0517fd76aea4f41d0ed4c10e658a5d2b) Thanks [@Crunchyman-ralph](https://github.com/Crunchyman-ralph)! - Rename Roo Code Boomerang role to Orchestrator

- [#840](https://github.com/eyaltoledano/claude-task-master/pull/840) [`b40139c`](https://github.com/eyaltoledano/claude-task-master/commit/b40139ca0517fd76aea4f41d0ed4c10e658a5d2b) Thanks [@Crunchyman-ralph](https://github.com/Crunchyman-ralph)! - Improve mcp keys check in cursor

## 0.18.0-rc.0

### Minor Changes

- [#830](https://github.com/eyaltoledano/claude-task-master/pull/830) [`e9d1bc2`](https://github.com/eyaltoledano/claude-task-master/commit/e9d1bc2385521c08374a85eba7899e878a51066c) Thanks [@Crunchyman-ralph](https://github.com/Crunchyman-ralph)! - Can now configure baseURL of provider with `<PROVIDER>_BASE_URL`
  - For example:
    - `OPENAI_BASE_URL`

- [#460](https://github.com/eyaltoledano/claude-task-master/pull/460) [`a09a2d0`](https://github.com/eyaltoledano/claude-task-master/commit/a09a2d0967a10276623e3f3ead3ed577c15ce62f) Thanks [@joedanz](https://github.com/joedanz)! - Added comprehensive rule profile management:

  **New Profile Support**: Added comprehensive IDE profile support with eight specialized profiles: Claude Code, Cline, Codex, Cursor, Roo, Trae, VS Code, and Windsurf. Each profile is optimized for its respective IDE with appropriate mappings and configuration.
  **Initialization**: You can now specify which rule profiles to include at project initialization using `--rules <profiles>` or `-r <profiles>` (e.g., `task-master init -r cursor,roo`). Only the selected profiles and configuration are included.
  **Add/Remove Commands**: `task-master rules add <profiles>` and `task-master rules remove <profiles>` let you manage specific rule profiles and MCP config after initialization, supporting multiple profiles at once.
  **Interactive Setup**: `task-master rules setup` launches an interactive prompt to select which rule profiles to add to your project. This does **not** re-initialize your project or affect shell aliases; it only manages rules.
  **Selective Removal**: Rules removal intelligently preserves existing non-Task Master rules and files and only removes Task Master-specific rules. Profile directories are only removed when completely empty and all conditions are met (no existing rules, no other files/folders, MCP config completely removed).
  **Safety Features**: Confirmation messages clearly explain that only Task Master-specific rules and MCP configurations will be removed, while preserving existing custom rules and other files.
  **Robust Validation**: Includes comprehensive checks for array types in MCP config processing and error handling throughout the rules management system.

  This enables more flexible, rule-specific project setups with intelligent cleanup that preserves user customizations while safely managing Task Master components.
  - Resolves #338

- [#804](https://github.com/eyaltoledano/claude-task-master/pull/804) [`1b8c320`](https://github.com/eyaltoledano/claude-task-master/commit/1b8c320c570473082f1eb4bf9628bff66e799092) Thanks [@ejones40](https://github.com/ejones40)! - Add better support for python projects by adding `pyproject.toml` as a projectRoot marker

- [#743](https://github.com/eyaltoledano/claude-task-master/pull/743) [`a2a3229`](https://github.com/eyaltoledano/claude-task-master/commit/a2a3229fd01e24a5838f11a3938a77250101e184) Thanks [@joedanz](https://github.com/joedanz)! - - **Git Worktree Detection:**
  - Now properly skips Git initialization when inside existing Git worktree
  - Prevents accidental nested repository creation
  - **Flag System Overhaul:**
    - `--git`/`--no-git` controls repository initialization
    - `--aliases`/`--no-aliases` consistently manages shell alias creation
    - `--git-tasks`/`--no-git-tasks` controls whether task files are stored in Git
    - `--dry-run` accurately previews all initialization behaviors
  - **GitTasks Functionality:**
    - New `--git-tasks` flag includes task files in Git (comments them out in .gitignore)
    - New `--no-git-tasks` flag excludes task files from Git (default behavior)
    - Supports both CLI and MCP interfaces with proper parameter passing

  **Implementation Details:**
  - Added explicit Git worktree detection before initialization
  - Refactored flag processing to ensure consistent behavior
  - Fixes #734

- [#829](https://github.com/eyaltoledano/claude-task-master/pull/829) [`4b0c9d9`](https://github.com/eyaltoledano/claude-task-master/commit/4b0c9d9af62d00359fca3f43283cf33223d410bc) Thanks [@Crunchyman-ralph](https://github.com/Crunchyman-ralph)! - Add Claude Code provider support

  Introduces a new provider that enables using Claude models (Opus and Sonnet) through the Claude Code CLI without requiring an API key.

  Key features:
  - New claude-code provider with support for opus and sonnet models
  - No API key required - uses local Claude Code CLI installation
  - Optional dependency - won't affect users who don't need Claude Code
  - Lazy loading ensures the provider only loads when requested
  - Full integration with existing Task Master commands and workflows
  - Comprehensive test coverage for reliability
  - New --claude-code flag for the models command

  Users can now configure Claude Code models with:
  task-master models --set-main sonnet --claude-code
  task-master models --set-research opus --claude-code

  The @anthropic-ai/claude-code package is optional and won't be installed unless explicitly needed.

### Patch Changes

- [#827](https://github.com/eyaltoledano/claude-task-master/pull/827) [`5da5b59`](https://github.com/eyaltoledano/claude-task-master/commit/5da5b59bdeeb634dcb3adc7a9bc0fc37e004fa0c) Thanks [@Crunchyman-ralph](https://github.com/Crunchyman-ralph)! - Fix expand command preserving tagged task structure and preventing data corruption
  - Enhance E2E tests with comprehensive tag-aware expand testing to verify tag corruption fix
  - Add new test section for feature-expand tag creation and testing during expand operations
  - Verify tag preservation during expand, force expand, and expand --all operations
  - Test that master tag remains intact while feature-expand tag receives subtasks correctly
  - Fix file path references to use correct .taskmaster/config.json and .taskmaster/tasks/tasks.json locations
  - All tag corruption verification tests pass successfully, confirming the expand command tag corruption bug fix works as expected

- [#833](https://github.com/eyaltoledano/claude-task-master/pull/833) [`cf2c066`](https://github.com/eyaltoledano/claude-task-master/commit/cf2c06697a0b5b952fb6ca4b3c923e9892604d08) Thanks [@joedanz](https://github.com/joedanz)! - Call rules interactive setup during init

- [#826](https://github.com/eyaltoledano/claude-task-master/pull/826) [`7811227`](https://github.com/eyaltoledano/claude-task-master/commit/78112277b3caa4539e6e29805341a944799fb0e7) Thanks [@Crunchyman-ralph](https://github.com/Crunchyman-ralph)! - Improves Amazon Bedrock support

- [#834](https://github.com/eyaltoledano/claude-task-master/pull/834) [`6483537`](https://github.com/eyaltoledano/claude-task-master/commit/648353794eb60d11ffceda87370a321ad310fbd7) Thanks [@Crunchyman-ralph](https://github.com/Crunchyman-ralph)! - Fix issues with task creation/update where subtasks are being created like id: <parent_task>.<subtask> instead if just id: <subtask>

- [#835](https://github.com/eyaltoledano/claude-task-master/pull/835) [`727f1ec`](https://github.com/eyaltoledano/claude-task-master/commit/727f1ec4ebcbdd82547784c4c113b666af7e122e) Thanks [@joedanz](https://github.com/joedanz)! - Store tasks in Git by default

- [#822](https://github.com/eyaltoledano/claude-task-master/pull/822) [`1bd6d4f`](https://github.com/eyaltoledano/claude-task-master/commit/1bd6d4f2468070690e152e6e63e15a57bc550d90) Thanks [@Crunchyman-ralph](https://github.com/Crunchyman-ralph)! - Improve provider validation system with clean constants structure
  - **Fixed "Invalid provider hint" errors**: Resolved validation failures for Azure, Vertex, and Bedrock providers
  - **Improved search UX**: Integrated search for better model discovery with real-time filtering
  - **Better organization**: Moved custom provider options to bottom of model selection with clear section separators

  This change ensures all custom providers (Azure, Vertex, Bedrock, OpenRouter, Ollama) work correctly in `task-master models --setup`

- [#633](https://github.com/eyaltoledano/claude-task-master/pull/633) [`3a2325a`](https://github.com/eyaltoledano/claude-task-master/commit/3a2325a963fed82377ab52546eedcbfebf507a7e) Thanks [@nmarley](https://github.com/nmarley)! - Fix weird `task-master init` bug when using in certain environments

- [#831](https://github.com/eyaltoledano/claude-task-master/pull/831) [`b592dff`](https://github.com/eyaltoledano/claude-task-master/commit/b592dff8bc5c5d7966843fceaa0adf4570934336) Thanks [@joedanz](https://github.com/joedanz)! - Rename Roo Code Boomerang role to Orchestrator

- [#830](https://github.com/eyaltoledano/claude-task-master/pull/830) [`e9d1bc2`](https://github.com/eyaltoledano/claude-task-master/commit/e9d1bc2385521c08374a85eba7899e878a51066c) Thanks [@Crunchyman-ralph](https://github.com/Crunchyman-ralph)! - Improve mcp keys check in cursor

## 0.17.1

### Patch Changes

- [#789](https://github.com/eyaltoledano/claude-task-master/pull/789) [`8cde6c2`](https://github.com/eyaltoledano/claude-task-master/commit/8cde6c27087f401d085fe267091ae75334309d96) Thanks [@Crunchyman-ralph](https://github.com/Crunchyman-ralph)! - Fix contextGatherer bug when adding a task `Cannot read properties of undefined (reading 'forEach')`

## 0.18.0-rc.0

### Minor Changes

- [#830](https://github.com/eyaltoledano/claude-task-master/pull/830) [`e9d1bc2`](https://github.com/eyaltoledano/claude-task-master/commit/e9d1bc2385521c08374a85eba7899e878a51066c) Thanks [@Crunchyman-ralph](https://github.com/Crunchyman-ralph)! - Can now configure baseURL of provider with `<PROVIDER>_BASE_URL`
  - For example:
    - `OPENAI_BASE_URL`

- [#460](https://github.com/eyaltoledano/claude-task-master/pull/460) [`a09a2d0`](https://github.com/eyaltoledano/claude-task-master/commit/a09a2d0967a10276623e3f3ead3ed577c15ce62f) Thanks [@joedanz](https://github.com/joedanz)! - Added comprehensive rule profile management:

  **New Profile Support**: Added comprehensive IDE profile support with eight specialized profiles: Claude Code, Cline, Codex, Cursor, Roo, Trae, VS Code, and Windsurf. Each profile is optimized for its respective IDE with appropriate mappings and configuration.
  **Initialization**: You can now specify which rule profiles to include at project initialization using `--rules <profiles>` or `-r <profiles>` (e.g., `task-master init -r cursor,roo`). Only the selected profiles and configuration are included.
  **Add/Remove Commands**: `task-master rules add <profiles>` and `task-master rules remove <profiles>` let you manage specific rule profiles and MCP config after initialization, supporting multiple profiles at once.
  **Interactive Setup**: `task-master rules setup` launches an interactive prompt to select which rule profiles to add to your project. This does **not** re-initialize your project or affect shell aliases; it only manages rules.
  **Selective Removal**: Rules removal intelligently preserves existing non-Task Master rules and files and only removes Task Master-specific rules. Profile directories are only removed when completely empty and all conditions are met (no existing rules, no other files/folders, MCP config completely removed).
  **Safety Features**: Confirmation messages clearly explain that only Task Master-specific rules and MCP configurations will be removed, while preserving existing custom rules and other files.
  **Robust Validation**: Includes comprehensive checks for array types in MCP config processing and error handling throughout the rules management system.

  This enables more flexible, rule-specific project setups with intelligent cleanup that preserves user customizations while safely managing Task Master components.
  - Resolves #338

- [#804](https://github.com/eyaltoledano/claude-task-master/pull/804) [`1b8c320`](https://github.com/eyaltoledano/claude-task-master/commit/1b8c320c570473082f1eb4bf9628bff66e799092) Thanks [@ejones40](https://github.com/ejones40)! - Add better support for python projects by adding `pyproject.toml` as a projectRoot marker

- [#743](https://github.com/eyaltoledano/claude-task-master/pull/743) [`a2a3229`](https://github.com/eyaltoledano/claude-task-master/commit/a2a3229fd01e24a5838f11a3938a77250101e184) Thanks [@joedanz](https://github.com/joedanz)! - - **Git Worktree Detection:**
  - Now properly skips Git initialization when inside existing Git worktree
  - Prevents accidental nested repository creation
  - **Flag System Overhaul:**
    - `--git`/`--no-git` controls repository initialization
    - `--aliases`/`--no-aliases` consistently manages shell alias creation
    - `--git-tasks`/`--no-git-tasks` controls whether task files are stored in Git
    - `--dry-run` accurately previews all initialization behaviors
  - **GitTasks Functionality:**
    - New `--git-tasks` flag includes task files in Git (comments them out in .gitignore)
    - New `--no-git-tasks` flag excludes task files from Git (default behavior)
    - Supports both CLI and MCP interfaces with proper parameter passing

  **Implementation Details:**
  - Added explicit Git worktree detection before initialization
  - Refactored flag processing to ensure consistent behavior
  - Fixes #734

- [#829](https://github.com/eyaltoledano/claude-task-master/pull/829) [`4b0c9d9`](https://github.com/eyaltoledano/claude-task-master/commit/4b0c9d9af62d00359fca3f43283cf33223d410bc) Thanks [@Crunchyman-ralph](https://github.com/Crunchyman-ralph)! - Add Claude Code provider support

  Introduces a new provider that enables using Claude models (Opus and Sonnet) through the Claude Code CLI without requiring an API key.

  Key features:
  - New claude-code provider with support for opus and sonnet models
  - No API key required - uses local Claude Code CLI installation
  - Optional dependency - won't affect users who don't need Claude Code
  - Lazy loading ensures the provider only loads when requested
  - Full integration with existing Task Master commands and workflows
  - Comprehensive test coverage for reliability
  - New --claude-code flag for the models command

  Users can now configure Claude Code models with:
  task-master models --set-main sonnet --claude-code
  task-master models --set-research opus --claude-code

  The @anthropic-ai/claude-code package is optional and won't be installed unless explicitly needed.

### Patch Changes

- [#827](https://github.com/eyaltoledano/claude-task-master/pull/827) [`5da5b59`](https://github.com/eyaltoledano/claude-task-master/commit/5da5b59bdeeb634dcb3adc7a9bc0fc37e004fa0c) Thanks [@Crunchyman-ralph](https://github.com/Crunchyman-ralph)! - Fix expand command preserving tagged task structure and preventing data corruption
  - Enhance E2E tests with comprehensive tag-aware expand testing to verify tag corruption fix
  - Add new test section for feature-expand tag creation and testing during expand operations
  - Verify tag preservation during expand, force expand, and expand --all operations
  - Test that master tag remains intact while feature-expand tag receives subtasks correctly
  - Fix file path references to use correct .taskmaster/config.json and .taskmaster/tasks/tasks.json locations
  - All tag corruption verification tests pass successfully, confirming the expand command tag corruption bug fix works as expected

- [#833](https://github.com/eyaltoledano/claude-task-master/pull/833) [`cf2c066`](https://github.com/eyaltoledano/claude-task-master/commit/cf2c06697a0b5b952fb6ca4b3c923e9892604d08) Thanks [@joedanz](https://github.com/joedanz)! - Call rules interactive setup during init

- [#826](https://github.com/eyaltoledano/claude-task-master/pull/826) [`7811227`](https://github.com/eyaltoledano/claude-task-master/commit/78112277b3caa4539e6e29805341a944799fb0e7) Thanks [@Crunchyman-ralph](https://github.com/Crunchyman-ralph)! - Improves Amazon Bedrock support

- [#834](https://github.com/eyaltoledano/claude-task-master/pull/834) [`6483537`](https://github.com/eyaltoledano/claude-task-master/commit/648353794eb60d11ffceda87370a321ad310fbd7) Thanks [@Crunchyman-ralph](https://github.com/Crunchyman-ralph)! - Fix issues with task creation/update where subtasks are being created like id: <parent_task>.<subtask> instead if just id: <subtask>

- [#835](https://github.com/eyaltoledano/claude-task-master/pull/835) [`727f1ec`](https://github.com/eyaltoledano/claude-task-master/commit/727f1ec4ebcbdd82547784c4c113b666af7e122e) Thanks [@joedanz](https://github.com/joedanz)! - Store tasks in Git by default

- [#822](https://github.com/eyaltoledano/claude-task-master/pull/822) [`1bd6d4f`](https://github.com/eyaltoledano/claude-task-master/commit/1bd6d4f2468070690e152e6e63e15a57bc550d90) Thanks [@Crunchyman-ralph](https://github.com/Crunchyman-ralph)! - Improve provider validation system with clean constants structure
  - **Fixed "Invalid provider hint" errors**: Resolved validation failures for Azure, Vertex, and Bedrock providers
  - **Improved search UX**: Integrated search for better model discovery with real-time filtering
  - **Better organization**: Moved custom provider options to bottom of model selection with clear section separators

  This change ensures all custom providers (Azure, Vertex, Bedrock, OpenRouter, Ollama) work correctly in `task-master models --setup`

- [#633](https://github.com/eyaltoledano/claude-task-master/pull/633) [`3a2325a`](https://github.com/eyaltoledano/claude-task-master/commit/3a2325a963fed82377ab52546eedcbfebf507a7e) Thanks [@nmarley](https://github.com/nmarley)! - Fix weird `task-master init` bug when using in certain environments

- [#831](https://github.com/eyaltoledano/claude-task-master/pull/831) [`b592dff`](https://github.com/eyaltoledano/claude-task-master/commit/b592dff8bc5c5d7966843fceaa0adf4570934336) Thanks [@joedanz](https://github.com/joedanz)! - Rename Roo Code Boomerang role to Orchestrator

- [#830](https://github.com/eyaltoledano/claude-task-master/pull/830) [`e9d1bc2`](https://github.com/eyaltoledano/claude-task-master/commit/e9d1bc2385521c08374a85eba7899e878a51066c) Thanks [@Crunchyman-ralph](https://github.com/Crunchyman-ralph)! - Improve mcp keys check in cursor

## 0.17.1

### Patch Changes

- [#789](https://github.com/eyaltoledano/claude-task-master/pull/789) [`8cde6c2`](https://github.com/eyaltoledano/claude-task-master/commit/8cde6c27087f401d085fe267091ae75334309d96) Thanks [@Crunchyman-ralph](https://github.com/Crunchyman-ralph)! - Fix contextGatherer bug when adding a task `Cannot read properties of undefined (reading 'forEach')`

## 0.17.0

### Minor Changes

- [#779](https://github.com/eyaltoledano/claude-task-master/pull/779) [`c0b3f43`](https://github.com/eyaltoledano/claude-task-master/commit/c0b3f432a60891550b00acb113dc877bd432995f) Thanks [@eyaltoledano](https://github.com/eyaltoledano)! - Add comprehensive AI-powered research command with intelligent context gathering and interactive follow-ups.

  The new `research` command provides AI-powered research capabilities that automatically gather relevant project context to answer your questions. The command intelligently selects context from multiple sources and supports interactive follow-up questions in CLI mode.

  **Key Features:**
  - **Intelligent Task Discovery**: Automatically finds relevant tasks and subtasks using fuzzy search based on your query keywords, supplementing any explicitly provided task IDs
  - **Multi-Source Context**: Gathers context from tasks, files, project structure, and custom text to provide comprehensive answers
  - **Interactive Follow-ups**: CLI users can ask follow-up questions that build on the conversation history while allowing fresh context discovery for each question
  - **Flexible Detail Levels**: Choose from low (concise), medium (balanced), or high (comprehensive) response detail levels
  - **Token Transparency**: Displays detailed token breakdown showing context size, sources, and estimated costs
  - **Enhanced Display**: Syntax-highlighted code blocks and structured output with clear visual separation

  **Usage Examples:**

  ```bash
  # Basic research with auto-discovered context
  task-master research "How should I implement user authentication?"

  # Research with specific task context
  task-master research "What's the best approach for this?" --id=15,23.2

  # Research with file context and project tree
  task-master research "How does the current auth system work?" --files=src/auth.js,config/auth.json --tree

  # Research with custom context and low detail
  task-master research "Quick implementation steps?" --context="Using JWT tokens" --detail=low
  ```

  **Context Sources:**
  - **Tasks**: Automatically discovers relevant tasks/subtasks via fuzzy search, plus any explicitly specified via `--id`
  - **Files**: Include specific files via `--files` for code-aware responses
  - **Project Tree**: Add `--tree` to include project structure overview
  - **Custom Context**: Provide additional context via `--context` for domain-specific information

  **Interactive Features (CLI only):**
  - Follow-up questions that maintain conversation history
  - Fresh fuzzy search for each follow-up to discover newly relevant tasks
  - Cumulative context building across the conversation
  - Clean visual separation between exchanges
  - **Save to Tasks**: Save entire research conversations (including follow-ups) directly to task or subtask details with timestamps
  - **Clean Menu Interface**: Streamlined inquirer-based menu for follow-up actions without redundant UI elements

  **Save Functionality:**

  The research command now supports saving complete conversation threads to tasks or subtasks:
  - Save research results and follow-up conversations to any task (e.g., "15") or subtask (e.g., "15.2")
  - Automatic timestamping and formatting of conversation history
  - Validation of task/subtask existence before saving
  - Appends to existing task details without overwriting content
  - Supports both CLI interactive mode and MCP programmatic access via `--save-to` flag

  **Enhanced CLI Options:**

  ```bash
  # Auto-save research results to a task
  task-master research "Implementation approach?" --save-to=15

  # Combine auto-save with context gathering
  task-master research "How to optimize this?" --id=23 --save-to=23.1
  ```

  **MCP Integration:**
  - `saveTo` parameter for automatic saving to specified task/subtask ID
  - Structured response format with telemetry data
  - Silent operation mode for programmatic usage
  - Full feature parity with CLI except interactive follow-ups

  The research command integrates with the existing AI service layer and supports all configured AI providers. Both CLI and MCP interfaces provide comprehensive research capabilities with intelligent context gathering and flexible output options.

- [#779](https://github.com/eyaltoledano/claude-task-master/pull/779) [`c0b3f43`](https://github.com/eyaltoledano/claude-task-master/commit/c0b3f432a60891550b00acb113dc877bd432995f) Thanks [@eyaltoledano](https://github.com/eyaltoledano)! - Enhance update-task with --append flag for timestamped task updates

  Adds the `--append` flag to `update-task` command, enabling it to behave like `update-subtask` with timestamped information appending. This provides more flexible task updating options:

  **CLI Enhancement:**
  - `task-master update-task --id=5 --prompt="New info"` - Full task update (existing behavior)
  - `task-master update-task --id=5 --append --prompt="Progress update"` - Append timestamped info to task details

  **Full MCP Integration:**
  - MCP tool `update_task` now supports `append` parameter
  - Seamless integration with Cursor and other MCP clients
  - Consistent behavior between CLI and MCP interfaces

  Instead of requiring separate subtask creation for progress tracking, you can now append timestamped information directly to parent tasks while preserving the option for comprehensive task updates.

- [#779](https://github.com/eyaltoledano/claude-task-master/pull/779) [`c0b3f43`](https://github.com/eyaltoledano/claude-task-master/commit/c0b3f432a60891550b00acb113dc877bd432995f) Thanks [@eyaltoledano](https://github.com/eyaltoledano)! - Add --tag flag support to core commands for multi-context task management. Commands like parse-prd, analyze-complexity, and others now support targeting specific task lists, enabling rapid prototyping and parallel development workflows.

  Key features:
  - parse-prd --tag=feature-name: Parse PRDs into separate task contexts on the fly
  - analyze-complexity --tag=branch: Generate tag-specific complexity reports
  - All task operations can target specific contexts while preserving other lists
  - Non-existent tags are created automatically for seamless workflow

- [#779](https://github.com/eyaltoledano/claude-task-master/pull/779) [`c0b3f43`](https://github.com/eyaltoledano/claude-task-master/commit/c0b3f432a60891550b00acb113dc877bd432995f) Thanks [@eyaltoledano](https://github.com/eyaltoledano)! - Introduces Tagged Lists: AI Multi-Context Task Management System

  This major feature release introduces Tagged Lists, a comprehensive system that transforms Taskmaster into a multi-context task management powerhouse. You can now organize tasks into completely isolated contexts, enabling parallel (agentic) development workflows, team collaboration, and project experimentation without conflicts.

  **🏷️ Tagged Task Lists Architecture:**

  The new tagged system fundamentally improves how tasks are organized:
  - **Legacy Format**: `{ "tasks": [...] }`
  - **New Tagged Format**: `{ "master": { "tasks": [...], "metadata": {...} }, "feature-xyz": { "tasks": [...], "metadata": {...} } }`
  - **Automatic Migration**: Existing projects will seamlessly migrate to tagged format with zero user intervention
  - **State Management**: New `.taskmaster/state.json` tracks current tag, last switched time, migration status and more.
  - **Configuration Integration**: Enhanced `.taskmaster/config.json` with tag-specific settings and defaults.

  By default, your existing task list will be migrated to the `master` tag.

  **🚀 Complete Tag Management Suite:**

  **Core Tag Commands:**
  - `task-master tags [--show-metadata]` - List all tags with task counts, completion stats, and metadata
  - `task-master add-tag <name> [options]` - Create new tag contexts with optional task copying
  - `task-master delete-tag <name> [--yes]` - Delete tags (and attached tasks) with double confirmation protection
  - `task-master use-tag <name>` - Switch contexts and immediately see next available task
  - `task-master rename-tag <old> <new>` - Rename tags with automatic current tag reference updates
  - `task-master copy-tag <source> <target> [options]` - Duplicate tag contexts for experimentation

  **🤖 Full MCP Integration for Tag Management:**

  Task Master's multi-context capabilities are now fully exposed through the MCP server, enabling powerful agentic workflows:
  - **`list_tags`**: List all available tag contexts.
  - **`add_tag`**: Programmatically create new tags.
  - **`delete_tag`**: Remove tag contexts.
  - **`use_tag`**: Switch the agent's active task context.
  - **`rename_tag`**: Rename existing tags.
  - **`copy_tag`**: Duplicate entire task contexts for experimentation.

  **Tag Creation Options:**
  - `--copy-from-current` - Copy tasks from currently active tag
  - `--copy-from=<tag>` - Copy tasks from specific tag
  - `--from-branch` - Creates a new tag using the active git branch name (for `add-tag` only)
  - `--description="<text>"` - Add custom tag descriptions
  - Empty tag creation for fresh contexts

  **🎯 Universal --tag Flag Support:**

  Every task operation now supports tag-specific execution:
  - `task-master list --tag=feature-branch` - View tasks in specific context
  - `task-master add-task --tag=experiment --prompt="..."` - Create tasks in specific tag
  - `task-master parse-prd document.txt --tag=v2-redesign` - Parse PRDs into dedicated contexts
  - `task-master analyze-complexity --tag=performance-work` - Generate tag-specific reports
  - `task-master set-status --tag=hotfix --id=5 --status=done` - Update tasks in specific contexts
  - `task-master expand --tag=research --id=3` - Break down tasks within tag contexts

  This way you or your agent can store out of context tasks into the appropriate tags for later, allowing you to maintain a groomed and scoped master list. Focus on value, not chores.

  **📊 Enhanced Workflow Features:**

  **Smart Context Switching:**
  - `use-tag` command shows immediate next task after switching
  - Automatic tag creation when targeting non-existent tags
  - Current tag persistence across terminal sessions
  - Branch-tag mapping for future Git integration

  **Intelligent File Management:**
  - Tag-specific complexity reports: `task-complexity-report_tagname.json`
  - Master tag uses default filenames: `task-complexity-report.json`
  - Automatic file isolation prevents cross-tag contamination

  **Advanced Confirmation Logic:**
  - Commands only prompt when target tag has existing tasks
  - Empty tags allow immediate operations without confirmation
  - Smart append vs overwrite detection

  **🔄 Seamless Migration & Compatibility:**

  **Zero-Disruption Migration:**
  - Existing `tasks.json` files automatically migrate on first command
  - Master tag receives proper metadata (creation date, description)
  - Migration notice shown once with helpful explanation
  - All existing commands work identically to before

  **State Management:**
  - `.taskmaster/state.json` tracks current tag and migration status
  - Automatic state creation and maintenance
  - Branch-tag mapping foundation for Git integration
  - Migration notice tracking to avoid repeated notifications
  - Grounds for future context additions

  **Backward Compatibility:**
  - All existing workflows continue unchanged
  - Legacy commands work exactly as before
  - Gradual adoption - users can ignore tags entirely if desired
  - No breaking changes to existing tasks or file formats

  **💡 Real-World Use Cases:**

  **Team Collaboration:**
  - `task-master add-tag alice --copy-from-current` - Create teammate-specific contexts
  - `task-master add-tag bob --copy-from=master` - Onboard new team members
  - `task-master use-tag alice` - Switch to teammate's work context

  **Feature Development:**
  - `task-master parse-prd feature-spec.txt --tag=user-auth` - Dedicated feature planning
  - `task-master add-tag experiment --copy-from=user-auth` - Safe experimentation
  - `task-master analyze-complexity --tag=user-auth` - Feature-specific analysis

  **Release Management:**
  - `task-master add-tag v2.0 --description="Next major release"` - Version-specific planning
  - `task-master copy-tag master v2.1` - Release branch preparation
  - `task-master use-tag hotfix` - Emergency fix context

  **Project Phases:**
  - `task-master add-tag research --description="Discovery phase"` - Research tasks
  - `task-master add-tag implementation --copy-from=research` - Development phase
  - `task-master add-tag testing --copy-from=implementation` - QA phase

  **🛠️ Technical Implementation:**

  **Data Structure:**
  - Tagged format with complete isolation between contexts
  - Rich metadata per tag (creation date, description, update tracking)
  - Automatic metadata enhancement for existing tags
  - Clean separation of tag data and internal state

  **Performance Optimizations:**
  - Dynamic task counting without stored counters
  - Efficient tag resolution and caching
  - Minimal file I/O with smart data loading
  - Responsive table layouts adapting to terminal width

  **Error Handling:**
  - Comprehensive validation for tag names (alphanumeric, hyphens, underscores)
  - Reserved name protection (master, main, default)
  - Graceful handling of missing tags and corrupted data
  - Detailed error messages with suggested corrections

  This release establishes the foundation for advanced multi-context workflows while maintaining the simplicity and power that makes Task Master effective for individual developers.

- [#779](https://github.com/eyaltoledano/claude-task-master/pull/779) [`c0b3f43`](https://github.com/eyaltoledano/claude-task-master/commit/c0b3f432a60891550b00acb113dc877bd432995f) Thanks [@eyaltoledano](https://github.com/eyaltoledano)! - Research Save-to-File Feature & Critical MCP Tag Corruption Fix

  **🔬 New Research Save-to-File Functionality:**

  Added comprehensive save-to-file capability to the research command, enabling users to preserve research sessions for future reference and documentation.

  **CLI Integration:**
  - New `--save-file` flag for `task-master research` command
  - Consistent with existing `--save` and `--save-to` flags for intuitive usage
  - Interactive "Save to file" option in follow-up questions menu

  **MCP Integration:**
  - New `saveToFile` boolean parameter for the `research` MCP tool
  - Enables programmatic research saving for AI agents and integrated tools

  **File Management:**
  - Automatically creates `.taskmaster/docs/research/` directory structure
  - Generates timestamped, slugified filenames (e.g., `2025-01-13_what-is-typescript.md`)
  - Comprehensive Markdown format with metadata headers including query, timestamp, and context sources
  - Clean conversation history formatting without duplicate information

- [#779](https://github.com/eyaltoledano/claude-task-master/pull/779) [`c0b3f43`](https://github.com/eyaltoledano/claude-task-master/commit/c0b3f432a60891550b00acb113dc877bd432995f) Thanks [@eyaltoledano](https://github.com/eyaltoledano)! - No longer automatically creates individual task files as they are not used by the applicatoin. You can still generate them anytime using the `generate` command.

- [#779](https://github.com/eyaltoledano/claude-task-master/pull/779) [`c0b3f43`](https://github.com/eyaltoledano/claude-task-master/commit/c0b3f432a60891550b00acb113dc877bd432995f) Thanks [@eyaltoledano](https://github.com/eyaltoledano)! - Enhanced get-task/show command to support comma-separated task IDs for efficient batch operations

  **New Features:**
  - **Multiple Task Retrieval**: Pass comma-separated IDs to get/show multiple tasks at once (e.g., `task-master show 1,3,5` or MCP `get_task` with `id: "1,3,5"`)
  - **Smart Display Logic**: Single ID shows detailed view, multiple IDs show compact summary table with interactive options
  - **Batch Action Menu**: Interactive menu for multiple tasks with copy-paste ready commands for common operations (mark as done/in-progress, expand all, view dependencies, etc.)
  - **MCP Array Response**: MCP tool returns structured array of task objects for efficient AI agent context gathering

  **Benefits:**
  - **Faster Context Gathering**: AI agents can collect multiple tasks/subtasks in one call instead of iterating
  - **Improved Workflow**: Interactive batch operations reduce repetitive command execution
  - **Better UX**: Responsive layout adapts to terminal width, maintains consistency with existing UI patterns
  - **API Efficiency**: RESTful array responses in MCP format enable more sophisticated integrations

  This enhancement maintains full backward compatibility while significantly improving efficiency for both human users and AI agents working with multiple tasks.

- [#779](https://github.com/eyaltoledano/claude-task-master/pull/779) [`c0b3f43`](https://github.com/eyaltoledano/claude-task-master/commit/c0b3f432a60891550b00acb113dc877bd432995f) Thanks [@eyaltoledano](https://github.com/eyaltoledano)! - Adds support for filtering tasks by multiple statuses at once using comma-separated statuses.

  Example: `cancelled,deferred`

- [#779](https://github.com/eyaltoledano/claude-task-master/pull/779) [`c0b3f43`](https://github.com/eyaltoledano/claude-task-master/commit/c0b3f432a60891550b00acb113dc877bd432995f) Thanks [@eyaltoledano](https://github.com/eyaltoledano)! - Adds tag to CLI and MCP outputs/responses so you know which tag you are performing operations on.

### Patch Changes

- [#779](https://github.com/eyaltoledano/claude-task-master/pull/779) [`5ec1f61`](https://github.com/eyaltoledano/claude-task-master/commit/5ec1f61c13f468648b7fdc8fa112e95aec25f76d) Thanks [@eyaltoledano](https://github.com/eyaltoledano)! - Fix Cursor deeplink installation by providing copy-paste instructions for GitHub compatibility

- [#779](https://github.com/eyaltoledano/claude-task-master/pull/779) [`c0b3f43`](https://github.com/eyaltoledano/claude-task-master/commit/c0b3f432a60891550b00acb113dc877bd432995f) Thanks [@eyaltoledano](https://github.com/eyaltoledano)! - Fix critical bugs in task move functionality:
  - **Fixed moving tasks to become subtasks of empty parents**: When moving a task to become a subtask of a parent that had no existing subtasks (e.g., task 89 → task 98.1), the operation would fail with validation errors.
  - **Fixed moving subtasks between parents**: Subtasks can now be properly moved between different parent tasks, including to parents that previously had no subtasks.
  - **Improved comma-separated batch moves**: Multiple tasks can now be moved simultaneously using comma-separated IDs (e.g., "88,90" → "92,93") with proper error handling and atomic operations.

  These fixes enables proper task hierarchy reorganization for corner cases that were previously broken.

- [#779](https://github.com/eyaltoledano/claude-task-master/pull/779) [`d76bea4`](https://github.com/eyaltoledano/claude-task-master/commit/d76bea49b381c523183f39e33c2a4269371576ed) Thanks [@eyaltoledano](https://github.com/eyaltoledano)! - Update o3 model price

- [#779](https://github.com/eyaltoledano/claude-task-master/pull/779) [`0849c0c`](https://github.com/eyaltoledano/claude-task-master/commit/0849c0c2cedb16ac44ba5cc2d109625a9b4efd67) Thanks [@eyaltoledano](https://github.com/eyaltoledano)! - Fixes issue with expand CLI command "Complexity report not found"
  - Closes #735
  - Closes #728

- [#779](https://github.com/eyaltoledano/claude-task-master/pull/779) [`c0b3f43`](https://github.com/eyaltoledano/claude-task-master/commit/c0b3f432a60891550b00acb113dc877bd432995f) Thanks [@eyaltoledano](https://github.com/eyaltoledano)! - Fix issue with generate command which was creating tasks in the legacy tasks location.

      - No longer creates individual task files automatically. You can still use `generate` if you need to create our update your task files.

- [#779](https://github.com/eyaltoledano/claude-task-master/pull/779) [`c0b3f43`](https://github.com/eyaltoledano/claude-task-master/commit/c0b3f432a60891550b00acb113dc877bd432995f) Thanks [@eyaltoledano](https://github.com/eyaltoledano)! - Improves dependency management when moving tasks by updating subtask dependencies that reference sibling subtasks by their old parent-based ID

- Updated dependencies [[`c0b3f43`](https://github.com/eyaltoledano/claude-task-master/commit/c0b3f432a60891550b00acb113dc877bd432995f), [`5ec1f61`](https://github.com/eyaltoledano/claude-task-master/commit/5ec1f61c13f468648b7fdc8fa112e95aec25f76d), [`c0b3f43`](https://github.com/eyaltoledano/claude-task-master/commit/c0b3f432a60891550b00acb113dc877bd432995f), [`c0b3f43`](https://github.com/eyaltoledano/claude-task-master/commit/c0b3f432a60891550b00acb113dc877bd432995f), [`d76bea4`](https://github.com/eyaltoledano/claude-task-master/commit/d76bea49b381c523183f39e33c2a4269371576ed), [`c0b3f43`](https://github.com/eyaltoledano/claude-task-master/commit/c0b3f432a60891550b00acb113dc877bd432995f), [`0849c0c`](https://github.com/eyaltoledano/claude-task-master/commit/0849c0c2cedb16ac44ba5cc2d109625a9b4efd67), [`c0b3f43`](https://github.com/eyaltoledano/claude-task-master/commit/c0b3f432a60891550b00acb113dc877bd432995f), [`c0b3f43`](https://github.com/eyaltoledano/claude-task-master/commit/c0b3f432a60891550b00acb113dc877bd432995f), [`c0b3f43`](https://github.com/eyaltoledano/claude-task-master/commit/c0b3f432a60891550b00acb113dc877bd432995f), [`c0b3f43`](https://github.com/eyaltoledano/claude-task-master/commit/c0b3f432a60891550b00acb113dc877bd432995f), [`c0b3f43`](https://github.com/eyaltoledano/claude-task-master/commit/c0b3f432a60891550b00acb113dc877bd432995f), [`c0b3f43`](https://github.com/eyaltoledano/claude-task-master/commit/c0b3f432a60891550b00acb113dc877bd432995f), [`c0b3f43`](https://github.com/eyaltoledano/claude-task-master/commit/c0b3f432a60891550b00acb113dc877bd432995f), [`c0b3f43`](https://github.com/eyaltoledano/claude-task-master/commit/c0b3f432a60891550b00acb113dc877bd432995f)]:
  - task-master-ai@0.17.0

## 0.16.2

### Patch Changes

- [#695](https://github.com/eyaltoledano/claude-task-master/pull/695) [`1ece6f1`](https://github.com/eyaltoledano/claude-task-master/commit/1ece6f19048df6ae2a0b25cbfb84d2c0f430642c) Thanks [@Crunchyman-ralph](https://github.com/Crunchyman-ralph)! - improve findTasks algorithm for resolving tasks path

- [#695](https://github.com/eyaltoledano/claude-task-master/pull/695) [`ee0be04`](https://github.com/eyaltoledano/claude-task-master/commit/ee0be04302cc602246de5cd296291db69bc8b300) Thanks [@Crunchyman-ralph](https://github.com/Crunchyman-ralph)! - Fix update tool on MCP giving `No valid tasks found`

- [#699](https://github.com/eyaltoledano/claude-task-master/pull/699) [`27edbd8`](https://github.com/eyaltoledano/claude-task-master/commit/27edbd8f3fe5e2ac200b80e7f27f4c0e74a074d6) Thanks [@eyaltoledano](https://github.com/eyaltoledano)! - Enhanced add-task fuzzy search intelligence and improved user experience

  **Smarter Task Discovery:**
  - Remove hardcoded category system that always matched "Task management"
  - Eliminate arbitrary limits on fuzzy search results (5→25 high relevance, 3→10 medium relevance, 8→20 detailed tasks)
  - Improve semantic weighting in Fuse.js search (details=3, description=2, title=1.5) for better relevance
  - Generate context-driven task recommendations based on true semantic similarity

  **Enhanced Terminal Experience:**
  - Fix duplicate banner display issue that was "eating" terminal history (closes #553)
  - Remove console.clear() and redundant displayBanner() calls from UI functions
  - Preserve command history for better development workflow
  - Streamline banner display across all commands (list, next, show, set-status, clear-subtasks, dependency commands)

  **Visual Improvements:**
  - Replace emoji complexity indicators with clean filled circle characters (●) for professional appearance
  - Improve consistency and readability of task complexity display

  **AI Provider Compatibility:**
  - Change generateObject mode from 'tool' to 'auto' for better cross-provider compatibility
  - Add qwen3-235n-a22b:free model support (closes #687)
  - Add smart warnings for free OpenRouter models with limitations (rate limits, restricted context, no tool_use)

  **Technical Improvements:**
  - Enhanced context generation in add-task to rely on semantic similarity rather than rigid pattern matching
  - Improved dependency analysis and common pattern detection
  - Better handling of task relationships and relevance scoring
  - More intelligent task suggestion algorithms

  The add-task system now provides truly relevant task context based on semantic understanding rather than arbitrary categories and limits, while maintaining a cleaner and more professional terminal experience.

- [#655](https://github.com/eyaltoledano/claude-task-master/pull/655) [`edaa5fe`](https://github.com/eyaltoledano/claude-task-master/commit/edaa5fe0d56e0e4e7c4370670a7a388eebd922ac) Thanks [@Crunchyman-ralph](https://github.com/Crunchyman-ralph)! - Fix double .taskmaster directory paths in file resolution utilities
  - Closes #636

- [#671](https://github.com/eyaltoledano/claude-task-master/pull/671) [`86ea6d1`](https://github.com/eyaltoledano/claude-task-master/commit/86ea6d1dbc03eeb39f524f565b50b7017b1d2c9c) Thanks [@joedanz](https://github.com/joedanz)! - Add one-click MCP server installation for Cursor

- [#699](https://github.com/eyaltoledano/claude-task-master/pull/699) [`2e55757`](https://github.com/eyaltoledano/claude-task-master/commit/2e55757b2698ba20b78f09ec0286951297510b8e) Thanks [@eyaltoledano](https://github.com/eyaltoledano)! - Add sync-readme command for a task export to GitHub README

  Introduces a new `sync-readme` command that exports your task list to your project's README.md file.

  **Features:**
  - **Flexible filtering**: Supports `--status` filtering (e.g., pending, done) and `--with-subtasks` flag
  - **Smart content management**: Automatically replaces existing exports or appends to new READMEs
  - **Metadata display**: Shows export timestamp, subtask inclusion status, and filter settings

  **Usage:**
  - `task-master sync-readme` - Export tasks without subtasks
  - `task-master sync-readme --with-subtasks` - Include subtasks in export
  - `task-master sync-readme --status=pending` - Only export pending tasks
  - `task-master sync-readme --status=done --with-subtasks` - Export completed tasks with subtasks

  Perfect for showcasing project progress on GitHub. Experimental. Open to feedback.

## 0.16.2

### Patch Changes

- [#695](https://github.com/eyaltoledano/claude-task-master/pull/695) [`1ece6f1`](https://github.com/eyaltoledano/claude-task-master/commit/1ece6f19048df6ae2a0b25cbfb84d2c0f430642c) Thanks [@Crunchyman-ralph](https://github.com/Crunchyman-ralph)! - improve findTasks algorithm for resolving tasks path

- [#695](https://github.com/eyaltoledano/claude-task-master/pull/695) [`ee0be04`](https://github.com/eyaltoledano/claude-task-master/commit/ee0be04302cc602246de5cd296291db69bc8b300) Thanks [@Crunchyman-ralph](https://github.com/Crunchyman-ralph)! - Fix update tool on MCP giving `No valid tasks found`

- [#699](https://github.com/eyaltoledano/claude-task-master/pull/699) [`27edbd8`](https://github.com/eyaltoledano/claude-task-master/commit/27edbd8f3fe5e2ac200b80e7f27f4c0e74a074d6) Thanks [@eyaltoledano](https://github.com/eyaltoledano)! - Enhanced add-task fuzzy search intelligence and improved user experience

  **Smarter Task Discovery:**
  - Remove hardcoded category system that always matched "Task management"
  - Eliminate arbitrary limits on fuzzy search results (5→25 high relevance, 3→10 medium relevance, 8→20 detailed tasks)
  - Improve semantic weighting in Fuse.js search (details=3, description=2, title=1.5) for better relevance
  - Generate context-driven task recommendations based on true semantic similarity

  **Enhanced Terminal Experience:**
  - Fix duplicate banner display issue that was "eating" terminal history (closes #553)
  - Remove console.clear() and redundant displayBanner() calls from UI functions
  - Preserve command history for better development workflow
  - Streamline banner display across all commands (list, next, show, set-status, clear-subtasks, dependency commands)

  **Visual Improvements:**
  - Replace emoji complexity indicators with clean filled circle characters (●) for professional appearance
  - Improve consistency and readability of task complexity display

  **AI Provider Compatibility:**
  - Change generateObject mode from 'tool' to 'auto' for better cross-provider compatibility
  - Add qwen3-235n-a22b:free model support (closes #687)
  - Add smart warnings for free OpenRouter models with limitations (rate limits, restricted context, no tool_use)

  **Technical Improvements:**
  - Enhanced context generation in add-task to rely on semantic similarity rather than rigid pattern matching
  - Improved dependency analysis and common pattern detection
  - Better handling of task relationships and relevance scoring
  - More intelligent task suggestion algorithms

  The add-task system now provides truly relevant task context based on semantic understanding rather than arbitrary categories and limits, while maintaining a cleaner and more professional terminal experience.

- [#655](https://github.com/eyaltoledano/claude-task-master/pull/655) [`edaa5fe`](https://github.com/eyaltoledano/claude-task-master/commit/edaa5fe0d56e0e4e7c4370670a7a388eebd922ac) Thanks [@Crunchyman-ralph](https://github.com/Crunchyman-ralph)! - Fix double .taskmaster directory paths in file resolution utilities
  - Closes #636

- [#671](https://github.com/eyaltoledano/claude-task-master/pull/671) [`86ea6d1`](https://github.com/eyaltoledano/claude-task-master/commit/86ea6d1dbc03eeb39f524f565b50b7017b1d2c9c) Thanks [@joedanz](https://github.com/joedanz)! - Add one-click MCP server installation for Cursor

- [#699](https://github.com/eyaltoledano/claude-task-master/pull/699) [`2e55757`](https://github.com/eyaltoledano/claude-task-master/commit/2e55757b2698ba20b78f09ec0286951297510b8e) Thanks [@eyaltoledano](https://github.com/eyaltoledano)! - Add sync-readme command for a task export to GitHub README

  Introduces a new `sync-readme` command that exports your task list to your project's README.md file.

  **Features:**
  - **Flexible filtering**: Supports `--status` filtering (e.g., pending, done) and `--with-subtasks` flag
  - **Smart content management**: Automatically replaces existing exports or appends to new READMEs
  - **Metadata display**: Shows export timestamp, subtask inclusion status, and filter settings

  **Usage:**
  - `task-master sync-readme` - Export tasks without subtasks
  - `task-master sync-readme --with-subtasks` - Include subtasks in export
  - `task-master sync-readme --status=pending` - Only export pending tasks
  - `task-master sync-readme --status=done --with-subtasks` - Export completed tasks with subtasks

  Perfect for showcasing project progress on GitHub. Experimental. Open to feedback.

## 0.16.2-rc.0

### Patch Changes

- [#655](https://github.com/eyaltoledano/claude-task-master/pull/655) [`edaa5fe`](https://github.com/eyaltoledano/claude-task-master/commit/edaa5fe0d56e0e4e7c4370670a7a388eebd922ac) Thanks [@Crunchyman-ralph](https://github.com/Crunchyman-ralph)! - Fix double .taskmaster directory paths in file resolution utilities
  - Closes #636

- [#671](https://github.com/eyaltoledano/claude-task-master/pull/671) [`86ea6d1`](https://github.com/eyaltoledano/claude-task-master/commit/86ea6d1dbc03eeb39f524f565b50b7017b1d2c9c) Thanks [@joedanz](https://github.com/joedanz)! - Add one-click MCP server installation for Cursor

## 0.16.1

### Patch Changes

- [#641](https://github.com/eyaltoledano/claude-task-master/pull/641) [`ad61276`](https://github.com/eyaltoledano/claude-task-master/commit/ad612763ffbdd35aa1b593c9613edc1dc27a8856) Thanks [@Crunchyman-ralph](https://github.com/Crunchyman-ralph)! - Fix bedrock issues

- [#648](https://github.com/eyaltoledano/claude-task-master/pull/648) [`9b4168b`](https://github.com/eyaltoledano/claude-task-master/commit/9b4168bb4e4dfc2f4fb0cf6bd5f81a8565879176) Thanks [@Crunchyman-ralph](https://github.com/Crunchyman-ralph)! - Fix MCP tool calls logging errors

- [#641](https://github.com/eyaltoledano/claude-task-master/pull/641) [`ad61276`](https://github.com/eyaltoledano/claude-task-master/commit/ad612763ffbdd35aa1b593c9613edc1dc27a8856) Thanks [@Crunchyman-ralph](https://github.com/Crunchyman-ralph)! - Update rules for new directory structure

- [#648](https://github.com/eyaltoledano/claude-task-master/pull/648) [`9b4168b`](https://github.com/eyaltoledano/claude-task-master/commit/9b4168bb4e4dfc2f4fb0cf6bd5f81a8565879176) Thanks [@Crunchyman-ralph](https://github.com/Crunchyman-ralph)! - Fix bug in expand_all mcp tool

- [#641](https://github.com/eyaltoledano/claude-task-master/pull/641) [`ad61276`](https://github.com/eyaltoledano/claude-task-master/commit/ad612763ffbdd35aa1b593c9613edc1dc27a8856) Thanks [@Crunchyman-ralph](https://github.com/Crunchyman-ralph)! - Fix MCP crashing after certain commands due to console logs

## 0.16.0

### Minor Changes

- [#607](https://github.com/eyaltoledano/claude-task-master/pull/607) [`6a8a68e`](https://github.com/eyaltoledano/claude-task-master/commit/6a8a68e1a3f34dcdf40b355b4602a08d291f8e38) Thanks [@Crunchyman-ralph](https://github.com/Crunchyman-ralph)! - Add AWS bedrock support

- [#607](https://github.com/eyaltoledano/claude-task-master/pull/607) [`6a8a68e`](https://github.com/eyaltoledano/claude-task-master/commit/6a8a68e1a3f34dcdf40b355b4602a08d291f8e38) Thanks [@Crunchyman-ralph](https://github.com/Crunchyman-ralph)! - # Add Google Vertex AI Provider Integration
  - Implemented `VertexAIProvider` class extending BaseAIProvider
  - Added authentication and configuration handling for Vertex AI
  - Updated configuration manager with Vertex-specific getters
  - Modified AI services unified system to integrate the provider
  - Added documentation for Vertex AI setup and configuration
  - Updated environment variable examples for Vertex AI support
  - Implemented specialized error handling for Vertex-specific issues

- [#607](https://github.com/eyaltoledano/claude-task-master/pull/607) [`6a8a68e`](https://github.com/eyaltoledano/claude-task-master/commit/6a8a68e1a3f34dcdf40b355b4602a08d291f8e38) Thanks [@Crunchyman-ralph](https://github.com/Crunchyman-ralph)! - Add support for Azure

- [#612](https://github.com/eyaltoledano/claude-task-master/pull/612) [`669b744`](https://github.com/eyaltoledano/claude-task-master/commit/669b744ced454116a7b29de6c58b4b8da977186a) Thanks [@Crunchyman-ralph](https://github.com/Crunchyman-ralph)! - Increased minimum required node version to > 18 (was > 14)

- [#607](https://github.com/eyaltoledano/claude-task-master/pull/607) [`6a8a68e`](https://github.com/eyaltoledano/claude-task-master/commit/6a8a68e1a3f34dcdf40b355b4602a08d291f8e38) Thanks [@Crunchyman-ralph](https://github.com/Crunchyman-ralph)! - Renamed baseUrl to baseURL

- [#604](https://github.com/eyaltoledano/claude-task-master/pull/604) [`80735f9`](https://github.com/eyaltoledano/claude-task-master/commit/80735f9e60c7dda7207e169697f8ac07b6733634) Thanks [@Crunchyman-ralph](https://github.com/Crunchyman-ralph)! - Add TASK_MASTER_PROJECT_ROOT env variable supported in mcp.json and .env for project root resolution
  - Some users were having issues where the MCP wasn't able to detect the location of their project root, you can now set the `TASK_MASTER_PROJECT_ROOT` environment variable to the root of your project.

- [#619](https://github.com/eyaltoledano/claude-task-master/pull/619) [`3f64202`](https://github.com/eyaltoledano/claude-task-master/commit/3f64202c9feef83f2bf383c79e4367d337c37e20) Thanks [@Crunchyman-ralph](https://github.com/Crunchyman-ralph)! - Consolidate Task Master files into unified .taskmaster directory structure

  This release introduces a new consolidated directory structure that organizes all Task Master files under a single `.taskmaster/` directory for better project organization and cleaner workspace management.

  **New Directory Structure:**
  - `.taskmaster/tasks/` - Task files (previously `tasks/`)
  - `.taskmaster/docs/` - Documentation including PRD files (previously `scripts/`)
  - `.taskmaster/reports/` - Complexity analysis reports (previously `scripts/`)
  - `.taskmaster/templates/` - Template files like example PRD
  - `.taskmaster/config.json` - Configuration (previously `.taskmasterconfig`)

  **Migration & Backward Compatibility:**
  - Existing projects continue to work with legacy file locations
  - New projects use the consolidated structure automatically
  - Run `task-master migrate` to move existing projects to the new structure
  - All CLI commands and MCP tools automatically detect and use appropriate file locations

  **Benefits:**
  - Cleaner project root with Task Master files organized in one location
  - Reduced file scatter across multiple directories
  - Improved project navigation and maintenance
  - Consistent file organization across all Task Master projects

  This change maintains full backward compatibility while providing a migration path to the improved structure.

### Patch Changes

- [#607](https://github.com/eyaltoledano/claude-task-master/pull/607) [`6a8a68e`](https://github.com/eyaltoledano/claude-task-master/commit/6a8a68e1a3f34dcdf40b355b4602a08d291f8e38) Thanks [@Crunchyman-ralph](https://github.com/Crunchyman-ralph)! - Fix max_tokens error when trying to use claude-sonnet-4 and claude-opus-4

- [#625](https://github.com/eyaltoledano/claude-task-master/pull/625) [`2d520de`](https://github.com/eyaltoledano/claude-task-master/commit/2d520de2694da3efe537b475ca52baf3c869edda) Thanks [@Crunchyman-ralph](https://github.com/Crunchyman-ralph)! - Fix add-task MCP command causing an error

## 0.16.0-rc.0

### Minor Changes

- [#607](https://github.com/eyaltoledano/claude-task-master/pull/607) [`6a8a68e`](https://github.com/eyaltoledano/claude-task-master/commit/6a8a68e1a3f34dcdf40b355b4602a08d291f8e38) Thanks [@Crunchyman-ralph](https://github.com/Crunchyman-ralph)! - Add AWS bedrock support

- [#607](https://github.com/eyaltoledano/claude-task-master/pull/607) [`6a8a68e`](https://github.com/eyaltoledano/claude-task-master/commit/6a8a68e1a3f34dcdf40b355b4602a08d291f8e38) Thanks [@Crunchyman-ralph](https://github.com/Crunchyman-ralph)! - # Add Google Vertex AI Provider Integration
  - Implemented `VertexAIProvider` class extending BaseAIProvider
  - Added authentication and configuration handling for Vertex AI
  - Updated configuration manager with Vertex-specific getters
  - Modified AI services unified system to integrate the provider
  - Added documentation for Vertex AI setup and configuration
  - Updated environment variable examples for Vertex AI support
  - Implemented specialized error handling for Vertex-specific issues

- [#607](https://github.com/eyaltoledano/claude-task-master/pull/607) [`6a8a68e`](https://github.com/eyaltoledano/claude-task-master/commit/6a8a68e1a3f34dcdf40b355b4602a08d291f8e38) Thanks [@Crunchyman-ralph](https://github.com/Crunchyman-ralph)! - Add support for Azure

- [#612](https://github.com/eyaltoledano/claude-task-master/pull/612) [`669b744`](https://github.com/eyaltoledano/claude-task-master/commit/669b744ced454116a7b29de6c58b4b8da977186a) Thanks [@Crunchyman-ralph](https://github.com/Crunchyman-ralph)! - Increased minimum required node version to > 18 (was > 14)

- [#607](https://github.com/eyaltoledano/claude-task-master/pull/607) [`6a8a68e`](https://github.com/eyaltoledano/claude-task-master/commit/6a8a68e1a3f34dcdf40b355b4602a08d291f8e38) Thanks [@Crunchyman-ralph](https://github.com/Crunchyman-ralph)! - Renamed baseUrl to baseURL

- [#604](https://github.com/eyaltoledano/claude-task-master/pull/604) [`80735f9`](https://github.com/eyaltoledano/claude-task-master/commit/80735f9e60c7dda7207e169697f8ac07b6733634) Thanks [@Crunchyman-ralph](https://github.com/Crunchyman-ralph)! - Add TASK_MASTER_PROJECT_ROOT env variable supported in mcp.json and .env for project root resolution
  - Some users were having issues where the MCP wasn't able to detect the location of their project root, you can now set the `TASK_MASTER_PROJECT_ROOT` environment variable to the root of your project.

- [#619](https://github.com/eyaltoledano/claude-task-master/pull/619) [`3f64202`](https://github.com/eyaltoledano/claude-task-master/commit/3f64202c9feef83f2bf383c79e4367d337c37e20) Thanks [@Crunchyman-ralph](https://github.com/Crunchyman-ralph)! - Consolidate Task Master files into unified .taskmaster directory structure

  This release introduces a new consolidated directory structure that organizes all Task Master files under a single `.taskmaster/` directory for better project organization and cleaner workspace management.

  **New Directory Structure:**
  - `.taskmaster/tasks/` - Task files (previously `tasks/`)
  - `.taskmaster/docs/` - Documentation including PRD files (previously `scripts/`)
  - `.taskmaster/reports/` - Complexity analysis reports (previously `scripts/`)
  - `.taskmaster/templates/` - Template files like example PRD
  - `.taskmaster/config.json` - Configuration (previously `.taskmasterconfig`)

  **Migration & Backward Compatibility:**
  - Existing projects continue to work with legacy file locations
  - New projects use the consolidated structure automatically
  - Run `task-master migrate` to move existing projects to the new structure
  - All CLI commands and MCP tools automatically detect and use appropriate file locations

  **Benefits:**
  - Cleaner project root with Task Master files organized in one location
  - Reduced file scatter across multiple directories
  - Improved project navigation and maintenance
  - Consistent file organization across all Task Master projects

  This change maintains full backward compatibility while providing a migration path to the improved structure.

### Patch Changes

- [#607](https://github.com/eyaltoledano/claude-task-master/pull/607) [`6a8a68e`](https://github.com/eyaltoledano/claude-task-master/commit/6a8a68e1a3f34dcdf40b355b4602a08d291f8e38) Thanks [@Crunchyman-ralph](https://github.com/Crunchyman-ralph)! - Fix max_tokens error when trying to use claude-sonnet-4 and claude-opus-4

- [#597](https://github.com/eyaltoledano/claude-task-master/pull/597) [`2d520de`](https://github.com/eyaltoledano/claude-task-master/commit/2d520de2694da3efe537b475ca52baf3c869edda) Thanks [@eyaltoledano](https://github.com/eyaltoledano)! - Fix add-task MCP command causing an error

## 0.15.0

### Minor Changes

- [#567](https://github.com/eyaltoledano/claude-task-master/pull/567) [`09add37`](https://github.com/eyaltoledano/claude-task-master/commit/09add37423d70b809d5c28f3cde9fccd5a7e64e7) Thanks [@eyaltoledano](https://github.com/eyaltoledano)! - Added comprehensive Ollama model validation and interactive setup support
  - **Interactive Setup Enhancement**: Added "Custom Ollama model" option to `task-master models --setup`, matching the existing OpenRouter functionality
  - **Live Model Validation**: When setting Ollama models, Taskmaster now validates against the local Ollama instance by querying `/api/tags` endpoint
  - **Configurable Endpoints**: Uses the `ollamaBaseUrl` from `.taskmasterconfig` (with role-specific `baseUrl` overrides supported)
  - **Robust Error Handling**:
    - Detects when Ollama server is not running and provides clear error messages
    - Validates model existence and lists available alternatives when model not found
    - Graceful fallback behavior for connection issues
  - **Full Platform Support**: Both MCP server tools and CLI commands support the new validation
  - **Improved User Experience**: Clear feedback during model validation with informative success/error messages

- [#567](https://github.com/eyaltoledano/claude-task-master/pull/567) [`4c83526`](https://github.com/eyaltoledano/claude-task-master/commit/4c835264ac6c1f74896cddabc3b3c69a5c435417) Thanks [@eyaltoledano](https://github.com/eyaltoledano)! - Adds and updates supported AI models with costs:
  - Added new OpenRouter models: GPT-4.1 series, O3, Codex Mini, Llama 4 Maverick, Llama 4 Scout, Qwen3-235b
  - Added Mistral models: Devstral Small, Mistral Nemo
  - Updated Ollama models with latest variants: Devstral, Qwen3, Mistral-small3.1, Llama3.3
  - Updated Gemini model to latest 2.5 Flash preview version

- [#567](https://github.com/eyaltoledano/claude-task-master/pull/567) [`70f4054`](https://github.com/eyaltoledano/claude-task-master/commit/70f4054f268f9f8257870e64c24070263d4e2966) Thanks [@eyaltoledano](https://github.com/eyaltoledano)! - Add `--research` flag to parse-prd command, enabling enhanced task generation from PRD files. When used, Taskmaster leverages the research model to:
  - Research current technologies and best practices relevant to the project
  - Identify technical challenges and security concerns not explicitly mentioned in the PRD
  - Include specific library recommendations with version numbers
  - Provide more detailed implementation guidance based on industry standards
  - Create more accurate dependency relationships between tasks

  This results in higher quality, more actionable tasks with minimal additional effort.

  _NOTE_ That this is an experimental feature. Research models don't typically do great at structured output. You may find some failures when using research mode, so please share your feedback so we can improve this.

- [#567](https://github.com/eyaltoledano/claude-task-master/pull/567) [`5e9bc28`](https://github.com/eyaltoledano/claude-task-master/commit/5e9bc28abea36ec7cd25489af7fcc6cbea51038b) Thanks [@eyaltoledano](https://github.com/eyaltoledano)! - This change significantly enhances the `add-task` command's intelligence. When you add a new task, Taskmaster now automatically: - Analyzes your existing tasks to find those most relevant to your new task's description. - Provides the AI with detailed context from these relevant tasks.

  This results in newly created tasks being more accurately placed within your project's dependency structure, saving you time and any need to update tasks just for dependencies, all without significantly increasing AI costs. You'll get smarter, more connected tasks right from the start.

- [#567](https://github.com/eyaltoledano/claude-task-master/pull/567) [`34c769b`](https://github.com/eyaltoledano/claude-task-master/commit/34c769bcd0faf65ddec3b95de2ba152a8be3ec5c) Thanks [@eyaltoledano](https://github.com/eyaltoledano)! - Enhance analyze-complexity to support analyzing specific task IDs. - You can now analyze individual tasks or selected task groups by using the new `--id` option with comma-separated IDs, or `--from` and `--to` options to specify a range of tasks. - The feature intelligently merges analysis results with existing reports, allowing incremental analysis while preserving previous results.

- [#558](https://github.com/eyaltoledano/claude-task-master/pull/558) [`86d8f00`](https://github.com/eyaltoledano/claude-task-master/commit/86d8f00af809887ee0ba0ba7157cc555e0d07c38) Thanks [@ShreyPaharia](https://github.com/ShreyPaharia)! - Add next task to set task status response
  Status: DONE

- [#567](https://github.com/eyaltoledano/claude-task-master/pull/567) [`04af16d`](https://github.com/eyaltoledano/claude-task-master/commit/04af16de27295452e134b17b3c7d0f44bbb84c29) Thanks [@eyaltoledano](https://github.com/eyaltoledano)! - Add move command to enable moving tasks and subtasks within the task hierarchy. This new command supports moving standalone tasks to become subtasks, subtasks to become standalone tasks, and moving subtasks between different parents. The implementation handles circular dependencies, validation, and proper updating of parent-child relationships.

  **Usage:**
  - CLI command: `task-master move --from=<id> --to=<id>`
  - MCP tool: `move_task` with parameters:
    - `from`: ID of task/subtask to move (e.g., "5" or "5.2")
    - `to`: ID of destination (e.g., "7" or "7.3")
    - `file` (optional): Custom path to tasks.json

  **Example scenarios:**
  - Move task to become subtask: `--from="5" --to="7"`
  - Move subtask to standalone task: `--from="5.2" --to="7"`
  - Move subtask to different parent: `--from="5.2" --to="7.3"`
  - Reorder subtask within same parent: `--from="5.2" --to="5.4"`
  - Move multiple tasks at once: `--from="10,11,12" --to="16,17,18"`
  - Move task to new ID: `--from="5" --to="25"` (creates a new task with ID 25)

  **Multiple Task Support:**
  The command supports moving multiple tasks simultaneously by providing comma-separated lists for both `--from` and `--to` parameters. The number of source and destination IDs must match. This is particularly useful for resolving merge conflicts in task files when multiple team members have created tasks on different branches.

  **Validation Features:**
  - Allows moving tasks to new, non-existent IDs (automatically creates placeholders)
  - Prevents moving to existing task IDs that already contain content (to avoid overwriting)
  - Validates source tasks exist before attempting to move them
  - Ensures proper parent-child relationships are maintained

### Patch Changes

- [#567](https://github.com/eyaltoledano/claude-task-master/pull/567) [`231e569`](https://github.com/eyaltoledano/claude-task-master/commit/231e569e84804a2e5ba1f9da1a985d0851b7e949) Thanks [@eyaltoledano](https://github.com/eyaltoledano)! - Adjusts default main model model to Claude Sonnet 4. Adjusts default fallback to Claude Sonney 3.7"

- [#567](https://github.com/eyaltoledano/claude-task-master/pull/567) [`b371808`](https://github.com/eyaltoledano/claude-task-master/commit/b371808524f2c2986f4940d78fcef32c125d01f2) Thanks [@eyaltoledano](https://github.com/eyaltoledano)! - Adds llms-install.md to the root to enable AI agents to programmatically install the Taskmaster MCP server. This is specifically being introduced for the Cline MCP marketplace and will be adjusted over time for other MCP clients as needed.

- [#567](https://github.com/eyaltoledano/claude-task-master/pull/567) [`a59dd03`](https://github.com/eyaltoledano/claude-task-master/commit/a59dd037cfebb46d38bc44dd216c7c23933be641) Thanks [@eyaltoledano](https://github.com/eyaltoledano)! - Adds AGENTS.md to power Claude Code integration more natively based on Anthropic's best practice and Claude-specific MCP client behaviours. Also adds in advanced workflows that tie Taskmaster commands together into one Claude workflow."

- [#567](https://github.com/eyaltoledano/claude-task-master/pull/567) [`e0e1155`](https://github.com/eyaltoledano/claude-task-master/commit/e0e115526089bf41d5d60929956edf5601ff3e23) Thanks [@eyaltoledano](https://github.com/eyaltoledano)! - Fixes issue with force/append flag combinations for parse-prd.

- [#567](https://github.com/eyaltoledano/claude-task-master/pull/567) [`34df2c8`](https://github.com/eyaltoledano/claude-task-master/commit/34df2c8bbddc0e157c981d32502bbe6b9468202e) Thanks [@eyaltoledano](https://github.com/eyaltoledano)! - You can now add tasks to a newly initialized project without having to parse a prd. This will automatically create the missing tasks.json file and create the first task. Lets you vibe if you want to vibe."

- [#567](https://github.com/eyaltoledano/claude-task-master/pull/567) [`d2e6431`](https://github.com/eyaltoledano/claude-task-master/commit/d2e64318e2f4bfc3457792e310cc4ff9210bba30) Thanks [@eyaltoledano](https://github.com/eyaltoledano)! - Fixes an issue where the research fallback would attempt to make API calls without checking for a valid API key first. This ensures proper error handling when the main task generation and first fallback both fail. Closes #421 #519.

## 0.15.0-rc.0

### Minor Changes

- [#567](https://github.com/eyaltoledano/claude-task-master/pull/567) [`09add37`](https://github.com/eyaltoledano/claude-task-master/commit/09add37423d70b809d5c28f3cde9fccd5a7e64e7) Thanks [@eyaltoledano](https://github.com/eyaltoledano)! - Added comprehensive Ollama model validation and interactive setup support
  - **Interactive Setup Enhancement**: Added "Custom Ollama model" option to `task-master models --setup`, matching the existing OpenRouter functionality
  - **Live Model Validation**: When setting Ollama models, Taskmaster now validates against the local Ollama instance by querying `/api/tags` endpoint
  - **Configurable Endpoints**: Uses the `ollamaBaseUrl` from `.taskmasterconfig` (with role-specific `baseUrl` overrides supported)
  - **Robust Error Handling**:
    - Detects when Ollama server is not running and provides clear error messages
    - Validates model existence and lists available alternatives when model not found
    - Graceful fallback behavior for connection issues
  - **Full Platform Support**: Both MCP server tools and CLI commands support the new validation
  - **Improved User Experience**: Clear feedback during model validation with informative success/error messages

- [#567](https://github.com/eyaltoledano/claude-task-master/pull/567) [`4c83526`](https://github.com/eyaltoledano/claude-task-master/commit/4c835264ac6c1f74896cddabc3b3c69a5c435417) Thanks [@eyaltoledano](https://github.com/eyaltoledano)! - Adds and updates supported AI models with costs:
  - Added new OpenRouter models: GPT-4.1 series, O3, Codex Mini, Llama 4 Maverick, Llama 4 Scout, Qwen3-235b
  - Added Mistral models: Devstral Small, Mistral Nemo
  - Updated Ollama models with latest variants: Devstral, Qwen3, Mistral-small3.1, Llama3.3
  - Updated Gemini model to latest 2.5 Flash preview version

- [#567](https://github.com/eyaltoledano/claude-task-master/pull/567) [`70f4054`](https://github.com/eyaltoledano/claude-task-master/commit/70f4054f268f9f8257870e64c24070263d4e2966) Thanks [@eyaltoledano](https://github.com/eyaltoledano)! - Add `--research` flag to parse-prd command, enabling enhanced task generation from PRD files. When used, Taskmaster leverages the research model to:
  - Research current technologies and best practices relevant to the project
  - Identify technical challenges and security concerns not explicitly mentioned in the PRD
  - Include specific library recommendations with version numbers
  - Provide more detailed implementation guidance based on industry standards
  - Create more accurate dependency relationships between tasks

  This results in higher quality, more actionable tasks with minimal additional effort.

  _NOTE_ That this is an experimental feature. Research models don't typically do great at structured output. You may find some failures when using research mode, so please share your feedback so we can improve this.

- [#567](https://github.com/eyaltoledano/claude-task-master/pull/567) [`5e9bc28`](https://github.com/eyaltoledano/claude-task-master/commit/5e9bc28abea36ec7cd25489af7fcc6cbea51038b) Thanks [@eyaltoledano](https://github.com/eyaltoledano)! - This change significantly enhances the `add-task` command's intelligence. When you add a new task, Taskmaster now automatically: - Analyzes your existing tasks to find those most relevant to your new task's description. - Provides the AI with detailed context from these relevant tasks.

  This results in newly created tasks being more accurately placed within your project's dependency structure, saving you time and any need to update tasks just for dependencies, all without significantly increasing AI costs. You'll get smarter, more connected tasks right from the start.

- [#567](https://github.com/eyaltoledano/claude-task-master/pull/567) [`34c769b`](https://github.com/eyaltoledano/claude-task-master/commit/34c769bcd0faf65ddec3b95de2ba152a8be3ec5c) Thanks [@eyaltoledano](https://github.com/eyaltoledano)! - Enhance analyze-complexity to support analyzing specific task IDs. - You can now analyze individual tasks or selected task groups by using the new `--id` option with comma-separated IDs, or `--from` and `--to` options to specify a range of tasks. - The feature intelligently merges analysis results with existing reports, allowing incremental analysis while preserving previous results.

- [#558](https://github.com/eyaltoledano/claude-task-master/pull/558) [`86d8f00`](https://github.com/eyaltoledano/claude-task-master/commit/86d8f00af809887ee0ba0ba7157cc555e0d07c38) Thanks [@ShreyPaharia](https://github.com/ShreyPaharia)! - Add next task to set task status response
  Status: DONE

- [#567](https://github.com/eyaltoledano/claude-task-master/pull/567) [`04af16d`](https://github.com/eyaltoledano/claude-task-master/commit/04af16de27295452e134b17b3c7d0f44bbb84c29) Thanks [@eyaltoledano](https://github.com/eyaltoledano)! - Add move command to enable moving tasks and subtasks within the task hierarchy. This new command supports moving standalone tasks to become subtasks, subtasks to become standalone tasks, and moving subtasks between different parents. The implementation handles circular dependencies, validation, and proper updating of parent-child relationships.

  **Usage:**
  - CLI command: `task-master move --from=<id> --to=<id>`
  - MCP tool: `move_task` with parameters:
    - `from`: ID of task/subtask to move (e.g., "5" or "5.2")
    - `to`: ID of destination (e.g., "7" or "7.3")
    - `file` (optional): Custom path to tasks.json

  **Example scenarios:**
  - Move task to become subtask: `--from="5" --to="7"`
  - Move subtask to standalone task: `--from="5.2" --to="7"`
  - Move subtask to different parent: `--from="5.2" --to="7.3"`
  - Reorder subtask within same parent: `--from="5.2" --to="5.4"`
  - Move multiple tasks at once: `--from="10,11,12" --to="16,17,18"`
  - Move task to new ID: `--from="5" --to="25"` (creates a new task with ID 25)

  **Multiple Task Support:**
  The command supports moving multiple tasks simultaneously by providing comma-separated lists for both `--from` and `--to` parameters. The number of source and destination IDs must match. This is particularly useful for resolving merge conflicts in task files when multiple team members have created tasks on different branches.

  **Validation Features:**
  - Allows moving tasks to new, non-existent IDs (automatically creates placeholders)
  - Prevents moving to existing task IDs that already contain content (to avoid overwriting)
  - Validates source tasks exist before attempting to move them
  - Ensures proper parent-child relationships are maintained

### Patch Changes

- [#567](https://github.com/eyaltoledano/claude-task-master/pull/567) [`231e569`](https://github.com/eyaltoledano/claude-task-master/commit/231e569e84804a2e5ba1f9da1a985d0851b7e949) Thanks [@eyaltoledano](https://github.com/eyaltoledano)! - Adjusts default main model model to Claude Sonnet 4. Adjusts default fallback to Claude Sonney 3.7"

- [#567](https://github.com/eyaltoledano/claude-task-master/pull/567) [`b371808`](https://github.com/eyaltoledano/claude-task-master/commit/b371808524f2c2986f4940d78fcef32c125d01f2) Thanks [@eyaltoledano](https://github.com/eyaltoledano)! - Adds llms-install.md to the root to enable AI agents to programmatically install the Taskmaster MCP server. This is specifically being introduced for the Cline MCP marketplace and will be adjusted over time for other MCP clients as needed.

- [#567](https://github.com/eyaltoledano/claude-task-master/pull/567) [`a59dd03`](https://github.com/eyaltoledano/claude-task-master/commit/a59dd037cfebb46d38bc44dd216c7c23933be641) Thanks [@eyaltoledano](https://github.com/eyaltoledano)! - Adds AGENTS.md to power Claude Code integration more natively based on Anthropic's best practice and Claude-specific MCP client behaviours. Also adds in advanced workflows that tie Taskmaster commands together into one Claude workflow."

- [#567](https://github.com/eyaltoledano/claude-task-master/pull/567) [`e0e1155`](https://github.com/eyaltoledano/claude-task-master/commit/e0e115526089bf41d5d60929956edf5601ff3e23) Thanks [@eyaltoledano](https://github.com/eyaltoledano)! - Fixes issue with force/append flag combinations for parse-prd.

- [#567](https://github.com/eyaltoledano/claude-task-master/pull/567) [`34df2c8`](https://github.com/eyaltoledano/claude-task-master/commit/34df2c8bbddc0e157c981d32502bbe6b9468202e) Thanks [@eyaltoledano](https://github.com/eyaltoledano)! - You can now add tasks to a newly initialized project without having to parse a prd. This will automatically create the missing tasks.json file and create the first task. Lets you vibe if you want to vibe."

- [#567](https://github.com/eyaltoledano/claude-task-master/pull/567) [`d2e6431`](https://github.com/eyaltoledano/claude-task-master/commit/d2e64318e2f4bfc3457792e310cc4ff9210bba30) Thanks [@eyaltoledano](https://github.com/eyaltoledano)! - Fixes an issue where the research fallback would attempt to make API calls without checking for a valid API key first. This ensures proper error handling when the main task generation and first fallback both fail. Closes #421 #519.

## 0.14.0

### Minor Changes

- [#521](https://github.com/eyaltoledano/claude-task-master/pull/521) [`ed17cb0`](https://github.com/eyaltoledano/claude-task-master/commit/ed17cb0e0a04dedde6c616f68f24f3660f68dd04) Thanks [@Crunchyman-ralph](https://github.com/Crunchyman-ralph)! - .taskmasterconfig now supports a baseUrl field per model role (main, research, fallback), allowing endpoint overrides for any provider.

- [#536](https://github.com/eyaltoledano/claude-task-master/pull/536) [`f4a83ec`](https://github.com/eyaltoledano/claude-task-master/commit/f4a83ec047b057196833e3a9b861d4bceaec805d) Thanks [@Crunchyman-ralph](https://github.com/Crunchyman-ralph)! - Add Ollama as a supported AI provider.
  - You can now add it by running `task-master models --setup` and selecting it.
  - Ollama is a local model provider, so no API key is required.
  - Ollama models are available at `http://localhost:11434/api` by default.
  - You can change the default URL by setting the `OLLAMA_BASE_URL` environment variable or by adding a `baseUrl` property to the `ollama` model role in `.taskmasterconfig`.
    - If you want to use a custom API key, you can set it in the `OLLAMA_API_KEY` environment variable.

- [#528](https://github.com/eyaltoledano/claude-task-master/pull/528) [`58b417a`](https://github.com/eyaltoledano/claude-task-master/commit/58b417a8ce697e655f749ca4d759b1c20014c523) Thanks [@Crunchyman-ralph](https://github.com/Crunchyman-ralph)! - Display task complexity scores in task lists, next task, and task details views.

### Patch Changes

- [#402](https://github.com/eyaltoledano/claude-task-master/pull/402) [`01963af`](https://github.com/eyaltoledano/claude-task-master/commit/01963af2cb6f77f43b2ad8a6e4a838ec205412bc) Thanks [@Crunchyman-ralph](https://github.com/Crunchyman-ralph)! - Resolve all issues related to MCP

- [#478](https://github.com/eyaltoledano/claude-task-master/pull/478) [`4117f71`](https://github.com/eyaltoledano/claude-task-master/commit/4117f71c18ee4d321a9c91308d00d5d69bfac61e) Thanks [@joedanz](https://github.com/joedanz)! - Fix CLI --force flag for parse-prd command

  Previously, the --force flag was not respected when running `parse-prd`, causing the command to prompt for confirmation or fail even when --force was provided. This patch ensures that the flag is correctly passed and handled, allowing users to overwrite existing tasks.json files as intended.
  - Fixes #477

- [#511](https://github.com/eyaltoledano/claude-task-master/pull/511) [`17294ff`](https://github.com/eyaltoledano/claude-task-master/commit/17294ff25918d64278674e558698a1a9ad785098) Thanks [@Crunchyman-ralph](https://github.com/Crunchyman-ralph)! - Task Master no longer tells you to update when you're already up to date

- [#442](https://github.com/eyaltoledano/claude-task-master/pull/442) [`2b3ae8b`](https://github.com/eyaltoledano/claude-task-master/commit/2b3ae8bf89dc471c4ce92f3a12ded57f61faa449) Thanks [@eyaltoledano](https://github.com/eyaltoledano)! - Adds costs information to AI commands using input/output tokens and model costs.

- [#402](https://github.com/eyaltoledano/claude-task-master/pull/402) [`01963af`](https://github.com/eyaltoledano/claude-task-master/commit/01963af2cb6f77f43b2ad8a6e4a838ec205412bc) Thanks [@Crunchyman-ralph](https://github.com/Crunchyman-ralph)! - Fix ERR_MODULE_NOT_FOUND when trying to run MCP Server

- [#402](https://github.com/eyaltoledano/claude-task-master/pull/402) [`01963af`](https://github.com/eyaltoledano/claude-task-master/commit/01963af2cb6f77f43b2ad8a6e4a838ec205412bc) Thanks [@Crunchyman-ralph](https://github.com/Crunchyman-ralph)! - Add src directory to exports

- [#523](https://github.com/eyaltoledano/claude-task-master/pull/523) [`da317f2`](https://github.com/eyaltoledano/claude-task-master/commit/da317f2607ca34db1be78c19954996f634c40923) Thanks [@Crunchyman-ralph](https://github.com/Crunchyman-ralph)! - Fix the error handling of task status settings

- [#527](https://github.com/eyaltoledano/claude-task-master/pull/527) [`a8dabf4`](https://github.com/eyaltoledano/claude-task-master/commit/a8dabf44856713f488960224ee838761716bba26) Thanks [@Crunchyman-ralph](https://github.com/Crunchyman-ralph)! - Remove caching layer from MCP direct functions for task listing, next task, and complexity report
  - Fixes issues users where having where they were getting stale data

- [#417](https://github.com/eyaltoledano/claude-task-master/pull/417) [`a1f8d52`](https://github.com/eyaltoledano/claude-task-master/commit/a1f8d52474fdbdf48e17a63e3f567a6d63010d9f) Thanks [@ksylvan](https://github.com/ksylvan)! - Fix for issue #409 LOG_LEVEL Pydantic validation error

- [#442](https://github.com/eyaltoledano/claude-task-master/pull/442) [`0288311`](https://github.com/eyaltoledano/claude-task-master/commit/0288311965ae2a343ebee4a0c710dde94d2ae7e7) Thanks [@eyaltoledano](https://github.com/eyaltoledano)! - Small fixes - `next` command no longer incorrectly suggests that subtasks be broken down into subtasks in the CLI - fixes the `append` flag so it properly works in the CLI

- [#501](https://github.com/eyaltoledano/claude-task-master/pull/501) [`0a61184`](https://github.com/eyaltoledano/claude-task-master/commit/0a611843b56a856ef0a479dc34078326e05ac3a8) Thanks [@Crunchyman-ralph](https://github.com/Crunchyman-ralph)! - Fix initial .env.example to work out of the box
  - Closes #419

- [#435](https://github.com/eyaltoledano/claude-task-master/pull/435) [`a96215a`](https://github.com/eyaltoledano/claude-task-master/commit/a96215a359b25061fd3b3f3c7b10e8ac0390c062) Thanks [@lebsral](https://github.com/lebsral)! - Fix default fallback model and maxTokens in Taskmaster initialization

- [#517](https://github.com/eyaltoledano/claude-task-master/pull/517) [`e96734a`](https://github.com/eyaltoledano/claude-task-master/commit/e96734a6cc6fec7731de72eb46b182a6e3743d02) Thanks [@Crunchyman-ralph](https://github.com/Crunchyman-ralph)! - Fix bug when updating tasks on the MCP server (#412)

- [#496](https://github.com/eyaltoledano/claude-task-master/pull/496) [`efce374`](https://github.com/eyaltoledano/claude-task-master/commit/efce37469bc58eceef46763ba32df1ed45242211) Thanks [@joedanz](https://github.com/joedanz)! - Fix duplicate output on CLI help screen
  - Prevent the Task Master CLI from printing the help screen more than once when using `-h` or `--help`.
  - Removed redundant manual event handlers and guards for help output; now only the Commander `.helpInformation` override is used for custom help.
  - Simplified logic so that help is only shown once for both "no arguments" and help flag flows.
  - Ensures a clean, branded help experience with no repeated content.
  - Fixes #339

## 0.14.0-rc.1

### Minor Changes

- [#536](https://github.com/eyaltoledano/claude-task-master/pull/536) [`f4a83ec`](https://github.com/eyaltoledano/claude-task-master/commit/f4a83ec047b057196833e3a9b861d4bceaec805d) Thanks [@Crunchyman-ralph](https://github.com/Crunchyman-ralph)! - Add Ollama as a supported AI provider.
  - You can now add it by running `task-master models --setup` and selecting it.
  - Ollama is a local model provider, so no API key is required.
  - Ollama models are available at `http://localhost:11434/api` by default.
  - You can change the default URL by setting the `OLLAMA_BASE_URL` environment variable or by adding a `baseUrl` property to the `ollama` model role in `.taskmasterconfig`.
    - If you want to use a custom API key, you can set it in the `OLLAMA_API_KEY` environment variable.

### Patch Changes

- [#442](https://github.com/eyaltoledano/claude-task-master/pull/442) [`2b3ae8b`](https://github.com/eyaltoledano/claude-task-master/commit/2b3ae8bf89dc471c4ce92f3a12ded57f61faa449) Thanks [@eyaltoledano](https://github.com/eyaltoledano)! - Adds costs information to AI commands using input/output tokens and model costs.

- [#442](https://github.com/eyaltoledano/claude-task-master/pull/442) [`0288311`](https://github.com/eyaltoledano/claude-task-master/commit/0288311965ae2a343ebee4a0c710dde94d2ae7e7) Thanks [@eyaltoledano](https://github.com/eyaltoledano)! - Small fixes - `next` command no longer incorrectly suggests that subtasks be broken down into subtasks in the CLI - fixes the `append` flag so it properly works in the CLI

## 0.14.0-rc.0

### Minor Changes

- [#521](https://github.com/eyaltoledano/claude-task-master/pull/521) [`ed17cb0`](https://github.com/eyaltoledano/claude-task-master/commit/ed17cb0e0a04dedde6c616f68f24f3660f68dd04) Thanks [@Crunchyman-ralph](https://github.com/Crunchyman-ralph)! - .taskmasterconfig now supports a baseUrl field per model role (main, research, fallback), allowing endpoint overrides for any provider.

- [#528](https://github.com/eyaltoledano/claude-task-master/pull/528) [`58b417a`](https://github.com/eyaltoledano/claude-task-master/commit/58b417a8ce697e655f749ca4d759b1c20014c523) Thanks [@Crunchyman-ralph](https://github.com/Crunchyman-ralph)! - Display task complexity scores in task lists, next task, and task details views.

### Patch Changes

- [#478](https://github.com/eyaltoledano/claude-task-master/pull/478) [`4117f71`](https://github.com/eyaltoledano/claude-task-master/commit/4117f71c18ee4d321a9c91308d00d5d69bfac61e) Thanks [@joedanz](https://github.com/joedanz)! - Fix CLI --force flag for parse-prd command

  Previously, the --force flag was not respected when running `parse-prd`, causing the command to prompt for confirmation or fail even when --force was provided. This patch ensures that the flag is correctly passed and handled, allowing users to overwrite existing tasks.json files as intended.
  - Fixes #477

- [#511](https://github.com/eyaltoledano/claude-task-master/pull/511) [`17294ff`](https://github.com/eyaltoledano/claude-task-master/commit/17294ff25918d64278674e558698a1a9ad785098) Thanks [@Crunchyman-ralph](https://github.com/Crunchyman-ralph)! - Task Master no longer tells you to update when you're already up to date

- [#523](https://github.com/eyaltoledano/claude-task-master/pull/523) [`da317f2`](https://github.com/eyaltoledano/claude-task-master/commit/da317f2607ca34db1be78c19954996f634c40923) Thanks [@Crunchyman-ralph](https://github.com/Crunchyman-ralph)! - Fix the error handling of task status settings

- [#527](https://github.com/eyaltoledano/claude-task-master/pull/527) [`a8dabf4`](https://github.com/eyaltoledano/claude-task-master/commit/a8dabf44856713f488960224ee838761716bba26) Thanks [@Crunchyman-ralph](https://github.com/Crunchyman-ralph)! - Remove caching layer from MCP direct functions for task listing, next task, and complexity report
  - Fixes issues users where having where they were getting stale data

- [#417](https://github.com/eyaltoledano/claude-task-master/pull/417) [`a1f8d52`](https://github.com/eyaltoledano/claude-task-master/commit/a1f8d52474fdbdf48e17a63e3f567a6d63010d9f) Thanks [@ksylvan](https://github.com/ksylvan)! - Fix for issue #409 LOG_LEVEL Pydantic validation error

- [#501](https://github.com/eyaltoledano/claude-task-master/pull/501) [`0a61184`](https://github.com/eyaltoledano/claude-task-master/commit/0a611843b56a856ef0a479dc34078326e05ac3a8) Thanks [@Crunchyman-ralph](https://github.com/Crunchyman-ralph)! - Fix initial .env.example to work out of the box
  - Closes #419

- [#435](https://github.com/eyaltoledano/claude-task-master/pull/435) [`a96215a`](https://github.com/eyaltoledano/claude-task-master/commit/a96215a359b25061fd3b3f3c7b10e8ac0390c062) Thanks [@lebsral](https://github.com/lebsral)! - Fix default fallback model and maxTokens in Taskmaster initialization

- [#517](https://github.com/eyaltoledano/claude-task-master/pull/517) [`e96734a`](https://github.com/eyaltoledano/claude-task-master/commit/e96734a6cc6fec7731de72eb46b182a6e3743d02) Thanks [@Crunchyman-ralph](https://github.com/Crunchyman-ralph)! - Fix bug when updating tasks on the MCP server (#412)

- [#496](https://github.com/eyaltoledano/claude-task-master/pull/496) [`efce374`](https://github.com/eyaltoledano/claude-task-master/commit/efce37469bc58eceef46763ba32df1ed45242211) Thanks [@joedanz](https://github.com/joedanz)! - Fix duplicate output on CLI help screen
  - Prevent the Task Master CLI from printing the help screen more than once when using `-h` or `--help`.
  - Removed redundant manual event handlers and guards for help output; now only the Commander `.helpInformation` override is used for custom help.
  - Simplified logic so that help is only shown once for both "no arguments" and help flag flows.
  - Ensures a clean, branded help experience with no repeated content.
  - Fixes #339

## 0.13.1

### Patch Changes

- [#399](https://github.com/eyaltoledano/claude-task-master/pull/399) [`734a4fd`](https://github.com/eyaltoledano/claude-task-master/commit/734a4fdcfc89c2e089255618cf940561ad13a3c8) Thanks [@Crunchyman-ralph](https://github.com/Crunchyman-ralph)! - Fix ERR_MODULE_NOT_FOUND when trying to run MCP Server

## 0.13.0

### Minor Changes

- [#240](https://github.com/eyaltoledano/claude-task-master/pull/240) [`ef782ff`](https://github.com/eyaltoledano/claude-task-master/commit/ef782ff5bd4ceb3ed0dc9ea82087aae5f79ac933) Thanks [@eyaltoledano](https://github.com/eyaltoledano)! - feat(expand): Enhance `expand` and `expand-all` commands
  - Integrate `task-complexity-report.json` to automatically determine the number of subtasks and use tailored prompts for expansion based on prior analysis. You no longer need to try copy-pasting the recommended prompt. If it exists, it will use it for you. You can just run `task-master update --id=[id of task] --research` and it will use that prompt automatically. No extra prompt needed.
  - Change default behavior to _append_ new subtasks to existing ones. Use the `--force` flag to clear existing subtasks before expanding. This is helpful if you need to add more subtasks to a task but you want to do it by the batch from a given prompt. Use force if you want to start fresh with a task's subtasks.

- [#240](https://github.com/eyaltoledano/claude-task-master/pull/240) [`87d97bb`](https://github.com/eyaltoledano/claude-task-master/commit/87d97bba00d84e905756d46ef96b2d5b984e0f38) Thanks [@eyaltoledano](https://github.com/eyaltoledano)! - Adds support for the OpenRouter AI provider. Users can now configure models available through OpenRouter (requiring an `OPENROUTER_API_KEY`) via the `task-master models` command, granting access to a wide range of additional LLMs. - IMPORTANT FYI ABOUT OPENROUTER: Taskmaster relies on AI SDK, which itself relies on tool use. It looks like **free** models sometimes do not include tool use. For example, Gemini 2.5 pro (free) failed via OpenRouter (no tool use) but worked fine on the paid version of the model. Custom model support for Open Router is considered experimental and likely will not be further improved for some time.

- [#240](https://github.com/eyaltoledano/claude-task-master/pull/240) [`1ab836f`](https://github.com/eyaltoledano/claude-task-master/commit/1ab836f191cb8969153593a9a0bd47fc9aa4a831) Thanks [@eyaltoledano](https://github.com/eyaltoledano)! - Adds model management and new configuration file .taskmasterconfig which houses the models used for main, research and fallback. Adds models command and setter flags. Adds a --setup flag with an interactive setup. We should be calling this during init. Shows a table of active and available models when models is called without flags. Includes SWE scores and token costs, which are manually entered into the supported_models.json, the new place where models are defined for support. Config-manager.js is the core module responsible for managing the new config."

- [#240](https://github.com/eyaltoledano/claude-task-master/pull/240) [`c8722b0`](https://github.com/eyaltoledano/claude-task-master/commit/c8722b0a7a443a73b95d1bcd4a0b68e0fce2a1cd) Thanks [@eyaltoledano](https://github.com/eyaltoledano)! - Adds custom model ID support for Ollama and OpenRouter providers.
  - Adds the `--ollama` and `--openrouter` flags to `task-master models --set-<role>` command to set models for those providers outside of the support models list.
  - Updated `task-master models --setup` interactive mode with options to explicitly enter custom Ollama or OpenRouter model IDs.
  - Implemented live validation against OpenRouter API (`/api/v1/models`) when setting a custom OpenRouter model ID (via flag or setup).
  - Refined logic to prioritize explicit provider flags/choices over internal model list lookups in case of ID conflicts.
  - Added warnings when setting custom/unvalidated models.
  - We obviously don't recommend going with a custom, unproven model. If you do and find performance is good, please let us know so we can add it to the list of supported models.

- [#240](https://github.com/eyaltoledano/claude-task-master/pull/240) [`2517bc1`](https://github.com/eyaltoledano/claude-task-master/commit/2517bc112c9a497110f3286ca4bfb4130c9addcb) Thanks [@eyaltoledano](https://github.com/eyaltoledano)! - Integrate OpenAI as a new AI provider. - Enhance `models` command/tool to display API key status. - Implement model-specific `maxTokens` override based on `supported-models.json` to save you if you use an incorrect max token value.

- [#240](https://github.com/eyaltoledano/claude-task-master/pull/240) [`9a48278`](https://github.com/eyaltoledano/claude-task-master/commit/9a482789f7894f57f655fb8d30ba68542bd0df63) Thanks [@eyaltoledano](https://github.com/eyaltoledano)! - Tweaks Perplexity AI calls for research mode to max out input tokens and get day-fresh information - Forces temp at 0.1 for highly deterministic output, no variations - Adds a system prompt to further improve the output - Correctly uses the maximum input tokens (8,719, used 8,700) for perplexity - Specificies to use a high degree of research across the web - Specifies to use information that is as fresh as today; this support stuff like capturing brand new announcements like new GPT models and being able to query for those in research. 🔥

### Patch Changes

- [#240](https://github.com/eyaltoledano/claude-task-master/pull/240) [`842eaf7`](https://github.com/eyaltoledano/claude-task-master/commit/842eaf722498ddf7307800b4cdcef4ac4fd7e5b0) Thanks [@eyaltoledano](https://github.com/eyaltoledano)! - - Add support for Google Gemini models via Vercel AI SDK integration.

- [#240](https://github.com/eyaltoledano/claude-task-master/pull/240) [`ed79d4f`](https://github.com/eyaltoledano/claude-task-master/commit/ed79d4f4735dfab4124fa189214c0bd5e23a6860) Thanks [@eyaltoledano](https://github.com/eyaltoledano)! - Add xAI provider and Grok models support

- [#378](https://github.com/eyaltoledano/claude-task-master/pull/378) [`ad89253`](https://github.com/eyaltoledano/claude-task-master/commit/ad89253e313a395637aa48b9f92cc39b1ef94ad8) Thanks [@eyaltoledano](https://github.com/eyaltoledano)! - Better support for file paths on Windows, Linux & WSL.
  - Standardizes handling of different path formats (URI encoded, Windows, Linux, WSL).
  - Ensures tools receive a clean, absolute path suitable for the server OS.
  - Simplifies tool implementation by centralizing normalization logic.

- [#285](https://github.com/eyaltoledano/claude-task-master/pull/285) [`2acba94`](https://github.com/eyaltoledano/claude-task-master/commit/2acba945c0afee9460d8af18814c87e80f747e9f) Thanks [@neno-is-ooo](https://github.com/neno-is-ooo)! - Add integration for Roo Code

- [#378](https://github.com/eyaltoledano/claude-task-master/pull/378) [`d63964a`](https://github.com/eyaltoledano/claude-task-master/commit/d63964a10eed9be17856757661ff817ad6bacfdc) Thanks [@eyaltoledano](https://github.com/eyaltoledano)! - Improved update-subtask - Now it has context about the parent task details - It also has context about the subtask before it and the subtask after it (if they exist) - Not passing all subtasks to stay token efficient

- [#240](https://github.com/eyaltoledano/claude-task-master/pull/240) [`5f504fa`](https://github.com/eyaltoledano/claude-task-master/commit/5f504fafb8bdaa0043c2d20dee8bbb8ec2040d85) Thanks [@eyaltoledano](https://github.com/eyaltoledano)! - Improve and adjust `init` command for robustness and updated dependencies.
  - **Update Initialization Dependencies:** Ensure newly initialized projects (`task-master init`) include all required AI SDK dependencies (`@ai-sdk/*`, `ai`, provider wrappers) in their `package.json` for out-of-the-box AI feature compatibility. Remove unnecessary dependencies (e.g., `uuid`) from the init template.
  - **Silence `npm install` during `init`:** Prevent `npm install` output from interfering with non-interactive/MCP initialization by suppressing its stdio in silent mode.
  - **Improve Conditional Model Setup:** Reliably skip interactive `models --setup` during non-interactive `init` runs (e.g., `init -y` or MCP) by checking `isSilentMode()` instead of passing flags.
  - **Refactor `init.js`:** Remove internal `isInteractive` flag logic.
  - **Update `init` Instructions:** Tweak the "Getting Started" text displayed after `init`.
  - **Fix MCP Server Launch:** Update `.cursor/mcp.json` template to use `node ./mcp-server/server.js` instead of `npx task-master-mcp`.
  - **Update Default Model:** Change the default main model in the `.taskmasterconfig` template.

- [#240](https://github.com/eyaltoledano/claude-task-master/pull/240) [`96aeeff`](https://github.com/eyaltoledano/claude-task-master/commit/96aeeffc195372722c6a07370540e235bfe0e4d8) Thanks [@eyaltoledano](https://github.com/eyaltoledano)! - Fixes an issue with add-task which did not use the manually defined properties and still needlessly hit the AI endpoint.

- [#240](https://github.com/eyaltoledano/claude-task-master/pull/240) [`5aea93d`](https://github.com/eyaltoledano/claude-task-master/commit/5aea93d4c0490c242d7d7042a210611977848e0a) Thanks [@eyaltoledano](https://github.com/eyaltoledano)! - Fixes an issue that prevented remove-subtask with comma separated tasks/subtasks from being deleted (only the first ID was being deleted). Closes #140

- [#240](https://github.com/eyaltoledano/claude-task-master/pull/240) [`66ac9ab`](https://github.com/eyaltoledano/claude-task-master/commit/66ac9ab9f66d006da518d6e8a3244e708af2764d) Thanks [@eyaltoledano](https://github.com/eyaltoledano)! - Improves next command to be subtask-aware - The logic for determining the "next task" (findNextTask function, used by task-master next and the next_task MCP tool) has been significantly improved. Previously, it only considered top-level tasks, making its recommendation less useful when a parent task containing subtasks was already marked 'in-progress'. - The updated logic now prioritizes finding the next available subtask within any 'in-progress' parent task, considering subtask dependencies and priority. - If no suitable subtask is found within active parent tasks, it falls back to recommending the next eligible top-level task based on the original criteria (status, dependencies, priority).

  This change makes the next command much more relevant and helpful during the implementation phase of complex tasks.

- [#240](https://github.com/eyaltoledano/claude-task-master/pull/240) [`ca7b045`](https://github.com/eyaltoledano/claude-task-master/commit/ca7b0457f1dc65fd9484e92527d9fd6d69db758d) Thanks [@eyaltoledano](https://github.com/eyaltoledano)! - Add `--status` flag to `show` command to filter displayed subtasks.

- [#328](https://github.com/eyaltoledano/claude-task-master/pull/328) [`5a2371b`](https://github.com/eyaltoledano/claude-task-master/commit/5a2371b7cc0c76f5e95d43921c1e8cc8081bf14e) Thanks [@knoxgraeme](https://github.com/knoxgraeme)! - Fix --task to --num-tasks in ui + related tests - issue #324

- [#240](https://github.com/eyaltoledano/claude-task-master/pull/240) [`6cb213e`](https://github.com/eyaltoledano/claude-task-master/commit/6cb213ebbd51116ae0688e35b575d09443d17c3b) Thanks [@eyaltoledano](https://github.com/eyaltoledano)! - Adds a 'models' CLI and MCP command to get the current model configuration, available models, and gives the ability to set main/research/fallback models." - In the CLI, `task-master models` shows the current models config. Using the `--setup` flag launches an interactive set up that allows you to easily select the models you want to use for each of the three roles. Use `q` during the interactive setup to cancel the setup. - In the MCP, responses are simplified in RESTful format (instead of the full CLI output). The agent can use the `models` tool with different arguments, including `listAvailableModels` to get available models. Run without arguments, it will return the current configuration. Arguments are available to set the model for each of the three roles. This allows you to manage Taskmaster AI providers and models directly from either the CLI or MCP or both. - Updated the CLI help menu when you run `task-master` to include missing commands and .taskmasterconfig information. - Adds `--research` flag to `add-task` so you can hit up Perplexity right from the add-task flow, rather than having to add a task and then update it.

## 0.12.1

### Patch Changes

- [#307](https://github.com/eyaltoledano/claude-task-master/pull/307) [`2829194`](https://github.com/eyaltoledano/claude-task-master/commit/2829194d3c1dd5373d3bf40275cf4f63b12d49a7) Thanks [@Crunchyman-ralph](https://github.com/Crunchyman-ralph)! - Fix add_dependency tool crashing the MCP Server

## 0.12.0

### Minor Changes

- [#253](https://github.com/eyaltoledano/claude-task-master/pull/253) [`b2ccd60`](https://github.com/eyaltoledano/claude-task-master/commit/b2ccd605264e47a61451b4c012030ee29011bb40) Thanks [@Crunchyman-ralph](https://github.com/Crunchyman-ralph)! - Add `npx task-master-ai` that runs mcp instead of using `task-master-mcp``

- [#267](https://github.com/eyaltoledano/claude-task-master/pull/267) [`c17d912`](https://github.com/eyaltoledano/claude-task-master/commit/c17d912237e6caaa2445e934fc48cd4841abf056) Thanks [@Crunchyman-ralph](https://github.com/Crunchyman-ralph)! - Improve PRD parsing prompt with structured analysis and clearer task generation guidelines. We are testing a new prompt - please provide feedback on your experience.

### Patch Changes

- [#243](https://github.com/eyaltoledano/claude-task-master/pull/243) [`454a1d9`](https://github.com/eyaltoledano/claude-task-master/commit/454a1d9d37439c702656eedc0702c2f7a4451517) Thanks [@Crunchyman-ralph](https://github.com/Crunchyman-ralph)! - - Fixes shebang issue not allowing task-master to run on certain windows operating systems
  - Resolves #241 #211 #184 #193

- [#268](https://github.com/eyaltoledano/claude-task-master/pull/268) [`3e872f8`](https://github.com/eyaltoledano/claude-task-master/commit/3e872f8afbb46cd3978f3852b858c233450b9f33) Thanks [@Crunchyman-ralph](https://github.com/Crunchyman-ralph)! - Fix remove-task command to handle multiple comma-separated task IDs

- [#239](https://github.com/eyaltoledano/claude-task-master/pull/239) [`6599cb0`](https://github.com/eyaltoledano/claude-task-master/commit/6599cb0bf9eccecab528207836e9d45b8536e5c2) Thanks [@eyaltoledano](https://github.com/eyaltoledano)! - Updates the parameter descriptions for update, update-task and update-subtask to ensure the MCP server correctly reaches for the right update command based on what is being updated -- all tasks, one task, or a subtask.

- [#272](https://github.com/eyaltoledano/claude-task-master/pull/272) [`3aee9bc`](https://github.com/eyaltoledano/claude-task-master/commit/3aee9bc840eb8f31230bd1b761ed156b261cabc4) Thanks [@Crunchyman-ralph](https://github.com/Crunchyman-ralph)! - Enhance the `parsePRD` to include `--append` flag. This flag allows users to append the parsed PRD to an existing file, making it easier to manage multiple PRD files without overwriting existing content.

- [#264](https://github.com/eyaltoledano/claude-task-master/pull/264) [`ff8e75c`](https://github.com/eyaltoledano/claude-task-master/commit/ff8e75cded91fb677903040002626f7a82fd5f88) Thanks [@joedanz](https://github.com/joedanz)! - Add quotes around numeric env vars in mcp.json (Windsurf, etc.)

- [#248](https://github.com/eyaltoledano/claude-task-master/pull/248) [`d99fa00`](https://github.com/eyaltoledano/claude-task-master/commit/d99fa00980fc61695195949b33dcda7781006f90) Thanks [@Crunchyman-ralph](https://github.com/Crunchyman-ralph)! - - Fix `task-master init` polluting codebase with new packages inside `package.json` and modifying project `README`
  - Now only initializes with cursor rules, windsurf rules, mcp.json, scripts/example_prd.txt, .gitignore modifications, and `README-task-master.md`

- [#266](https://github.com/eyaltoledano/claude-task-master/pull/266) [`41b979c`](https://github.com/eyaltoledano/claude-task-master/commit/41b979c23963483e54331015a86e7c5079f657e4) Thanks [@Crunchyman-ralph](https://github.com/Crunchyman-ralph)! - Fixed a bug that prevented the task-master from running in a Linux container

- [#265](https://github.com/eyaltoledano/claude-task-master/pull/265) [`0eb16d5`](https://github.com/eyaltoledano/claude-task-master/commit/0eb16d5ecbb8402d1318ca9509e9d4087b27fb25) Thanks [@Crunchyman-ralph](https://github.com/Crunchyman-ralph)! - Remove the need for project name, description, and version. Since we no longer create a package.json for you

## 0.11.0

### Minor Changes

- [#71](https://github.com/eyaltoledano/claude-task-master/pull/71) [`7141062`](https://github.com/eyaltoledano/claude-task-master/commit/71410629ba187776d92a31ea0729b2ff341b5e38) Thanks [@eyaltoledano](https://github.com/eyaltoledano)! - - **Easier Ways to Use Taskmaster (CLI & MCP):**
  - You can now use Taskmaster either by installing it as a standard command-line tool (`task-master`) or as an MCP server directly within integrated development tools like Cursor (using its built-in features). **This makes Taskmaster accessible regardless of your preferred workflow.**
  - Setting up a new project is simpler in integrated tools, thanks to the new `initialize_project` capability.
  - **Complete MCP Implementation:**
    - NOTE: Many MCP clients charge on a per tool basis. In that regard, the most cost-efficient way to use Taskmaster is through the CLI directly. Otherwise, the MCP offers the smoothest and most recommended user experience.
    - All MCP tools now follow a standardized output format that mimicks RESTful API responses. They are lean JSON responses that are context-efficient. This is a net improvement over the last version which sent the whole CLI output directly, which needlessly wasted tokens.
    - Added a `remove-task` command to permanently delete tasks you no longer need.
    - Many new MCP tools are available for managing tasks (updating details, adding/removing subtasks, generating task files, setting status, finding the next task, breaking down complex tasks, handling dependencies, analyzing complexity, etc.), usable both from the command line and integrated tools. **(See the `taskmaster.mdc` reference guide and improved readme for a full list).**
  - **Better Task Tracking:**
    - Added a "cancelled" status option for tasks, providing more ways to categorize work.
  - **Smoother Experience in Integrated Tools:**
    - Long-running operations (like breaking down tasks or analysis) now run in the background **via an Async Operation Manager** with progress updates, so you know what's happening without waiting and can check status later.
  - **Improved Documentation:**
    - Added a comprehensive reference guide (`taskmaster.mdc`) detailing all commands and tools with examples, usage tips, and troubleshooting info. This is mostly for use by the AI but can be useful for human users as well.
    - Updated the main README with clearer instructions and added a new tutorial/examples guide.
    - Added documentation listing supported integrated tools (like Cursor).
  - **Increased Stability & Reliability:**
    - Using Taskmaster within integrated tools (like Cursor) is now **more stable and the recommended approach.**
    - Added automated testing (CI) to catch issues earlier, leading to a more reliable tool.
    - Fixed release process issues to ensure users get the correct package versions when installing or updating via npm.
  - **Better Command-Line Experience:**
    - Fixed bugs in the `expand-all` command that could cause **NaN errors or JSON formatting issues (especially when using `--research`).**
    - Fixed issues with parameter validation in the `analyze-complexity` command (specifically related to the `threshold` parameter).
    - Made the `add-task` command more consistent by adding standard flags like `--title`, `--description` for manual task creation so you don't have to use `--prompt` and can quickly drop new ideas and stay in your flow.
    - Improved error messages for incorrect commands or flags, making them easier to understand.
    - Added confirmation warnings before permanently deleting tasks (`remove-task`) to prevent mistakes. There's a known bug for deleting multiple tasks with comma-separated values. It'll be fixed next release.
    - Renamed some background tool names used by integrated tools (e.g., `list-tasks` is now `get_tasks`) to be more intuitive if seen in logs or AI interactions.
    - Smoother project start: **Improved the guidance provided to AI assistants immediately after setup** (related to `init` and `parse-prd` steps). This ensures the AI doesn't go on a tangent deciding its own workflow, and follows the exact process outlined in the Taskmaster workflow.
  - **Clearer Error Messages:**
    - When generating subtasks fails, error messages are now clearer, **including specific task IDs and potential suggestions.**
    - AI fallback from Claude to Perplexity now also works the other way around. If Perplexity is down, will switch to Claude.
  - **Simplified Setup & Configuration:**
    - Made it clearer how to configure API keys depending on whether you're using the command-line tool (`.env` file) or an integrated tool (`.cursor/mcp.json` file).
    - Taskmaster is now better at automatically finding your project files, especially in integrated tools, reducing the need for manual path settings.
    - Fixed an issue that could prevent Taskmaster from working correctly immediately after initialization in integrated tools (related to how the MCP server was invoked). This should solve the issue most users were experiencing with the last release (0.10.x)
    - Updated setup templates with clearer examples for API keys.
    - \*\*For advanced users setting up the MCP server manually, the command is now `npx -y task-master-ai task-master-mcp`.
  - **Enhanced Performance & AI:**
    - Updated underlying AI model settings:
      - **Increased Context Window:** Can now handle larger projects/tasks due to an increased Claude context window (64k -> 128k tokens).
      - **Reduced AI randomness:** More consistent and predictable AI outputs (temperature 0.4 -> 0.2).
      - **Updated default AI models:** Uses newer models like `claude-3-7-sonnet-20250219` and Perplexity `sonar-pro` by default.
      - **More granular breakdown:** Increased the default number of subtasks generated by `expand` to 5 (from 4).
      - **Consistent defaults:** Set the default priority for new tasks consistently to "medium".
    - Improved performance when viewing task details in integrated tools by sending less redundant data.
  - **Documentation Clarity:**
    - Clarified in documentation that Markdown files (`.md`) can be used for Product Requirements Documents (`parse_prd`).
    - Improved the description for the `numTasks` option in `parse_prd` for better guidance.
  - **Improved Visuals (CLI):**
    - Enhanced the look and feel of progress bars and status updates in the command line.
    - Added a helpful color-coded progress bar to the task details view (`show` command) to visualize subtask completion.
    - Made progress bars show a breakdown of task statuses (e.g., how many are pending vs. done).
    - Made status counts clearer with text labels next to icons.
    - Prevented progress bars from messing up the display on smaller terminal windows.
    - Adjusted how progress is calculated for 'deferred' and 'cancelled' tasks in the progress bar, while still showing their distinct status visually.
  - **Fixes for Integrated Tools:**
    - Fixed how progress updates are sent to integrated tools, ensuring they display correctly.
    - Fixed internal issues that could cause errors or invalid JSON responses when using Taskmaster with integrated tools.

## 0.10.1

### Patch Changes

- [#80](https://github.com/eyaltoledano/claude-task-master/pull/80) [`aa185b2`](https://github.com/eyaltoledano/claude-task-master/commit/aa185b28b248b4ca93f9195b502e2f5187868eaa) Thanks [@Crunchyman-ralph](https://github.com/Crunchyman-ralph)! - Remove non-existent package `@model-context-protocol/sdk`

- [#45](https://github.com/eyaltoledano/claude-task-master/pull/45) [`757fd47`](https://github.com/eyaltoledano/claude-task-master/commit/757fd478d2e2eff8506ae746c3470c6088f4d944) Thanks [@Crunchyman-ralph](https://github.com/Crunchyman-ralph)! - Add license to repo

## 0.10.0

### Minor Changes

- [#44](https://github.com/eyaltoledano/claude-task-master/pull/44) [`eafdb47`](https://github.com/eyaltoledano/claude-task-master/commit/eafdb47418b444c03c092f653b438cc762d4bca8) Thanks [@Crunchyman-ralph](https://github.com/Crunchyman-ralph)! - add github actions to automate github and npm releases

- [#20](https://github.com/eyaltoledano/claude-task-master/pull/20) [`4eed269`](https://github.com/eyaltoledano/claude-task-master/commit/4eed2693789a444f704051d5fbb3ef8d460e4e69) Thanks [@Crunchyman-ralph](https://github.com/Crunchyman-ralph)! - Implement MCP server for all commands using tools.

### Patch Changes

- [#44](https://github.com/eyaltoledano/claude-task-master/pull/44) [`44db895`](https://github.com/eyaltoledano/claude-task-master/commit/44db895303a9209416236e3d519c8a609ad85f61) Thanks [@Crunchyman-ralph](https://github.com/Crunchyman-ralph)! - Added changeset config #39

- [#50](https://github.com/eyaltoledano/claude-task-master/pull/50) [`257160a`](https://github.com/eyaltoledano/claude-task-master/commit/257160a9670b5d1942e7c623bd2c1a3fde7c06a0) Thanks [@Crunchyman-ralph](https://github.com/Crunchyman-ralph)! - Fix addTask tool `projectRoot not defined`

- [#57](https://github.com/eyaltoledano/claude-task-master/pull/57) [`9fd42ee`](https://github.com/eyaltoledano/claude-task-master/commit/9fd42eeafdc25a96cdfb70aa3af01f525d26b4bc) Thanks [@github-actions](https://github.com/apps/github-actions)! - fix mcp server not connecting to cursor

- [#48](https://github.com/eyaltoledano/claude-task-master/pull/48) [`5ec3651`](https://github.com/eyaltoledano/claude-task-master/commit/5ec3651e6459add7354910a86b3c4db4d12bc5d1) Thanks [@Crunchyman-ralph](https://github.com/Crunchyman-ralph)! - Fix workflows<|MERGE_RESOLUTION|>--- conflicted
+++ resolved
@@ -1,6 +1,5 @@
 # task-master-ai
 
-<<<<<<< HEAD
 ## 0.38.0-rc.1
 
 ### Minor Changes
@@ -50,8 +49,16 @@
   - Team mode branches now follow the `tm/<org-slug>/task-<id>` naming convention for better organization.
   - Solves issue some users were having regarding not being able to start workflow on master Taskmaster tag
 
-=======
->>>>>>> 59ab5005
+## 0.37.2
+
+### Patch Changes
+
+- [#1492](https://github.com/eyaltoledano/claude-task-master/pull/1492) [`071dfc6`](https://github.com/eyaltoledano/claude-task-master/commit/071dfc6be9abe30909157ea72e026036721cea1d) Thanks [@Crunchyman-ralph](https://github.com/Crunchyman-ralph)! - Fix login issues for users whose browsers or firewalls were blocking CLI authentication
+
+- [#1491](https://github.com/eyaltoledano/claude-task-master/pull/1491) [`0e908be`](https://github.com/eyaltoledano/claude-task-master/commit/0e908be43af1075bae1fd7f6b7a6fad8a131dd56) Thanks [@Crunchyman-ralph](https://github.com/Crunchyman-ralph)! - Add `tm/` prefix to autopilot branch names
+  - Team mode branches now follow the `tm/<org-slug>/task-<id>` naming convention for better organization.
+  - Solves issue some users were having regarding not being able to start workflow on master Taskmaster tag
+
 ## 0.37.2
 
 ### Patch Changes
