--- conflicted
+++ resolved
@@ -1,6 +1,31 @@
 # task-master-ai
 
-<<<<<<< HEAD
+## 0.36.0
+
+### Minor Changes
+
+- [#1446](https://github.com/eyaltoledano/claude-task-master/pull/1446) [`2316e94`](https://github.com/eyaltoledano/claude-task-master/commit/2316e94b288915bb906e1a61a87f59e291594fef) Thanks [@Crunchyman-ralph](https://github.com/Crunchyman-ralph)! - Bring back `task-master generate` as a command and mcp tool (after popular demand)
+  - Generated files are now `.md` instead of `.txt`
+    - They also follow the markdownlint format making them look like more standard md files
+  - added parameters to generate allowing you to generate with the `--tag` flag
+    - If I am on an active tag and want to generate files from another tag, I can with the tag parameter
+  - See `task-master generate --help` for more information.
+
+- [#1454](https://github.com/eyaltoledano/claude-task-master/pull/1454) [`38ff7eb`](https://github.com/eyaltoledano/claude-task-master/commit/38ff7ebbc029919ea4cd5257573efbf1ea2f0eeb) Thanks [@Crunchyman-ralph](https://github.com/Crunchyman-ralph)! - Add Hamster rules to task-master rules
+
+## 0.36.0
+
+### Minor Changes
+
+- [#1446](https://github.com/eyaltoledano/claude-task-master/pull/1446) [`2316e94`](https://github.com/eyaltoledano/claude-task-master/commit/2316e94b288915bb906e1a61a87f59e291594fef) Thanks [@Crunchyman-ralph](https://github.com/Crunchyman-ralph)! - Bring back `task-master generate` as a command and mcp tool (after popular demand)
+  - Generated files are now `.md` instead of `.txt`
+    - They also follow the markdownlint format making them look like more standard md files
+  - added parameters to generate allowing you to generate with the `--tag` flag
+    - If I am on an active tag and want to generate files from another tag, I can with the tag parameter
+  - See `task-master generate --help` for more information.
+
+- [#1454](https://github.com/eyaltoledano/claude-task-master/pull/1454) [`38ff7eb`](https://github.com/eyaltoledano/claude-task-master/commit/38ff7ebbc029919ea4cd5257573efbf1ea2f0eeb) Thanks [@Crunchyman-ralph](https://github.com/Crunchyman-ralph)! - Add Hamster rules to task-master rules
+
 ## 0.36.0-rc.2
 
 ### Patch Changes
@@ -116,20 +141,6 @@
   - **Complete Coverage**: Telemetry enabled for all AI commands including parse-prd, expand, update-task, analyze-complexity, and research
   - **Internal Telemetry**: Sentry DSN is hardcoded internally for Task Master's telemetry (not user-configurable)
   - **Dual Initialization**: Automatic Sentry initialization in both CLI (scripts/dev.js) and MCP Server (mcp-server/src/index.js) with full MCP instrumentation
-=======
-## 0.36.0
-
-### Minor Changes
-
-- [#1446](https://github.com/eyaltoledano/claude-task-master/pull/1446) [`2316e94`](https://github.com/eyaltoledano/claude-task-master/commit/2316e94b288915bb906e1a61a87f59e291594fef) Thanks [@Crunchyman-ralph](https://github.com/Crunchyman-ralph)! - Bring back `task-master generate` as a command and mcp tool (after popular demand)
-  - Generated files are now `.md` instead of `.txt`
-    - They also follow the markdownlint format making them look like more standard md files
-  - added parameters to generate allowing you to generate with the `--tag` flag
-    - If I am on an active tag and want to generate files from another tag, I can with the tag parameter
-  - See `task-master generate --help` for more information.
-
-- [#1454](https://github.com/eyaltoledano/claude-task-master/pull/1454) [`38ff7eb`](https://github.com/eyaltoledano/claude-task-master/commit/38ff7ebbc029919ea4cd5257573efbf1ea2f0eeb) Thanks [@Crunchyman-ralph](https://github.com/Crunchyman-ralph)! - Add Hamster rules to task-master rules
->>>>>>> 30217ab2
 
 ## 0.36.0-rc.0
 
